<<<<<<< HEAD
from contextlib import asynccontextmanager
=======
from re import A
from traceback import print_tb
>>>>>>> 0240f91b
from fastapi import APIRouter, Body, HTTPException, Depends, Request, Response
from fastapi.security import HTTPBearer, HTTPAuthorizationCredentials
from motor.motor_asyncio import AsyncIOMotorDatabase
from typing import List, Dict, Any,Optional
from app.schemas.player import PlayerCreate, PlayerLogin, PlayerResponse
from app.models.player import Player,PlayerResponse
from app.auth.token_manager import token_manager
from app.auth.cookie_auth import get_current_user, get_current_user_optional
from app.utils.cookie_utils import set_auth_cookies, clear_auth_cookies
from app.utils.upload_handler import profile_pic_handler
from app.utils.email_utils import email_manager
from app.db.mongo import get_database
from app.core.config import settings
from datetime import datetime, timedelta
import logging
from app.db.mongo import get_database
from app.auth.cookie_auth import get_current_user
from typing import Annotated, Callable
import os
import shutil
from pathlib import Path
from app.core.enums import PlayerType

from app.utils.crypto_dependencies import decrypt_body
from app.models.adminschemas import TokenResponse, ForgotPasswordRequest, VerifyOTPRequest, ResetPasswordRequest
from pathlib import Path
from bson import ObjectId
from passlib.context import CryptContext
from jose import jwt, JWTError
from motor.motor_asyncio import AsyncIOMotorDatabase
from app.models.player import CustomPlayerResponse, MenuItem, PermissionItem

logger = logging.getLogger(__name__)
router = APIRouter()
security = HTTPBearer()
pwd_context = CryptContext(schemes=["bcrypt"], deprecated="auto")

def get_password_hash(password: str) -> str:
    return pwd_context.hash(password)

def verify_password(plain_password: str, hashed_password: str) -> bool:
    return pwd_context.verify(plain_password, hashed_password)

async def cleanup_user_temp_files_on_logout(player_id: str):
    """Clean up temporary files for a user on logout."""
    try:
        temp_dir = Path("public/temp_uploads")
        if not temp_dir.exists():
            return
        
        # Find and delete temp files for this user
        for file_path in temp_dir.glob(f"*_{player_id}_*"):
            try:
                file_path.unlink()
                logger.info(f"Cleaned up temp file: {file_path}")
            except Exception as e:
                logger.error(f"Failed to delete temp file {file_path}: {e}")
    except Exception as e:
        logger.error(f"Cleanup failed for user {player_id}: {e}")

@router.post("/register", response_model=TokenResponse)
async def register_player(
    request: Request, 
    response: Response, 
    # player_data: PlayerCreate ,
    player_data: PlayerCreate = Depends(decrypt_body(PlayerCreate)), 
<<<<<<< HEAD
    db: AsyncIOMotorDatabase = Depends(get_database),

=======
    db: AsyncIOMotorDatabase = Depends(get_database)
>>>>>>> 0240f91b
):
    """Register a new player."""
    try:
        # Access request details set by SecurityLoggingMiddleware
        device_fingerprint = getattr(request.state, 'device_fingerprint', None)
        client_ip = getattr(request.state, 'client_ip', None)
        user_agent = getattr(request.state, 'user_agent', None)
        
        # Log the request details for debugging
        logger.info(f"Registration request details - Device: {device_fingerprint}, IP: {client_ip}, User-Agent: {user_agent}")
        
        # Check if player already exists
        existing_player = await db.players.find_one({
            "$or": [
                {"username": player_data.username},
                {"email": player_data.email}
            ]
        })
        
        if existing_player:
            raise HTTPException(status_code=400, detail="Player Details already exists")
        
<<<<<<< HEAD
        # Create new player
        player = Player(**{
            "username": player_data.username,
            "email": player_data.email,
            "device_fingerprint": device_fingerprint,
            "ip_address": client_ip
        })
        
        
        # Save to database
        result = await db.players.insert_one(player.model_dump())
        player.id = result.inserted_id
        
        # Create session and tokens with enhanced security details
=======
        # Create new player document
        player_doc = {
            "username": player_data.username,
            "email": player_data.email,
            "ip_address": request.client.host if request.client else "unknown"
        }
        
        # Save to database
        result = await db.players.insert_one(player_doc)
        player_id = result.inserted_id
        
        # Create Player object for session
        player_doc["_id"] = player_id
        player = Player(**player_doc)
        
        # Create session and tokens
        device_fingerprint = "default"
>>>>>>> 0240f91b
        session = await token_manager.create_player_session(
            player, device_fingerprint or "unknown", client_ip or "unknown"
        )
        
        print("session",session)
        # Generate tokens
<<<<<<< HEAD
        access_token = token_manager.create_access_token({"sub": str(player.id), "wallet": player.wallet_address })
        refresh_token = session.refresh_token
        
        logger.info(f"New player registered: {player.username} from IP: {client_ip} with device: {device_fingerprint}")
=======
        access_token = token_manager.create_access_token({"sub": str(player_id), "username": player_data.username})
        refresh_token = session.refresh_token
        
        logger.info(f"New player registered: {player_data.username}")
>>>>>>> 0240f91b
        
        # Set cookies
        set_auth_cookies(response, access_token, refresh_token)
        
        token_response = TokenResponse(
            access_token=access_token,
            refresh_token=refresh_token,
            expires_in=settings.access_token_expire_minutes * 60
        )
        return token_response
        
    except HTTPException:
        raise
    except Exception as e:
        logger.error(f"Registration failed: {e}")
        if(result.inserted_id):
            await db.players.delete_one({"_id": result.inserted_id})
        raise HTTPException(status_code=500, detail="Registration failed")

@router.post("/login", response_model=TokenResponse)
async def login_player(  request: Request, response: Response, player_data: PlayerLogin = Depends(decrypt_body(PlayerLogin)), db:AsyncIOMotorDatabase = Depends(get_database)):
    """Login existing player."""
    try:
        # Access request details set by SecurityLoggingMiddleware
        device_fingerprint = getattr(request.state, 'device_fingerprint', None)
        client_ip = getattr(request.state, 'client_ip', None)
        user_agent = getattr(request.state, 'user_agent', None)
        
        
        # Find player by wallet address
        player_doc = await db.players.find_one({"wallet_address": player_data.wallet_address})
        if not player_doc:
            raise HTTPException(status_code=404, detail="Player not found")
        
        player = Player(**player_doc)
        
        # Check if player is banned
        if player.is_banned:
            raise HTTPException(status_code=403, detail="Account is banned")
        
        # Update last login and IP
        await db.players.update_one(
            {"_id": player.id},
            {
                "$set": {
                    "last_login": datetime.utcnow(),
                    "ip_address": client_ip or "unknown",
                    "device_fingerprint": device_fingerprint
                }
            }
        )
        
        # Create new session
        session = await token_manager.create_player_session(
            player, device_fingerprint or "unknown", client_ip or "unknown"
        )
        
        # Generate tokens
        access_token = token_manager.create_access_token({"sub": str(player.id), "wallet": player.wallet_address})
        refresh_token = session.refresh_token
        
        logger.info(f"Player logged in: {player.username}")
        
        # Set cookies
        set_auth_cookies(response, access_token, refresh_token)
        
        token_response = TokenResponse(
            access_token=access_token,
            refresh_token=refresh_token,
            expires_in=settings.access_token_expire_minutes * 60
        )
        return token_response
        
    except HTTPException:
        raise
    except Exception as e:
        logger.error(f"Login failed: {e}")
        raise HTTPException(status_code=500, detail="Login failed")

@router.post("/refresh", response_model=TokenResponse)
async def refresh_token(request: Request, response: Response, db: AsyncIOMotorDatabase = Depends(get_database)):
    """Refresh access token using refresh token from cookies."""
    try:
        # Get refresh token from cookies
        from app.auth.cookie_auth import cookie_auth
        refresh_token = cookie_auth.get_refresh_token_from_cookies(request)
        
        if not refresh_token:
            raise HTTPException(status_code=401, detail="No refresh token found")
        
        # Verify refresh token
        payload = token_manager.verify_refresh_token(refresh_token)
        if not payload:
            raise HTTPException(status_code=401, detail="Invalid refresh token")
        
        player_id = payload.get("sub")
        if not player_id:
            raise HTTPException(status_code=401, detail="Invalid token payload")
        
        # Get player
        player_doc = await db.players.find_one({"_id": player_id})
        if not player_doc:
            raise HTTPException(status_code=404, detail="User not found")
        
        player = Player(**player_doc)
        
        # Check if player is banned
        if player.is_banned:
            raise HTTPException(status_code=403, detail="Account is banned")
        
        # Generate new tokens
        access_token = token_manager.create_access_token({"sub": str(player.id), "wallet": player.wallet_address})
        new_refresh_token = token_manager.create_refresh_token({"sub": str(player.id), "wallet": player.wallet_address})
        
        # Update session
        await db.sessions.update_one(
            {"refresh_token": refresh_token},
            {"$set": {"refresh_token": new_refresh_token}}
        )
        
        logger.info(f"Token refreshed for player: {player.username}")
        
        # Set new cookies
        set_auth_cookies(response, access_token, new_refresh_token)
        
        token_response = TokenResponse(
            access_token=access_token,
            refresh_token=new_refresh_token,
            expires_in=settings.access_token_expire_minutes * 60
        )
        return token_response
        
    except HTTPException:
        raise
    except Exception as e:
        logger.error(f"Token refresh failed: {e}")
        raise HTTPException(status_code=500, detail="Token refresh failed")

@router.post("/logout")
async def logout(request: Request, response: Response, db: AsyncIOMotorDatabase = Depends(get_database)):
    """Logout player and invalidate session."""
    try:
        # Get token from cookies or header
        from app.auth.cookie_auth import cookie_auth
        token = cookie_auth.get_token(request)
        
        if token:
            # Verify access token
            payload = token_manager.verify_token(token)
            if payload:
                player_id = payload.get("sub")
                if player_id:
                    # Invalidate session
                    token_hash = token_manager._generate_token_seed()  # Simplified for demo
                    await token_manager.invalidate_session(token_hash)
                    logger.info(f"Player logged out: {player_id}")
        
        # Clear cookies
        clear_auth_cookies(response)
        
        # Clean up temp files for this user
        if token:
            payload = token_manager.verify_token(token)
            if payload:
                player_id = payload.get("sub")
                if player_id:
                    await cleanup_user_temp_files_on_logout(player_id)
        
        logout_response = {"message": "Successfully logged out"}
        return logout_response
        
    except HTTPException:
        raise
    except Exception as e:
        logger.error(f"Logout failed: {e}")
        raise HTTPException(status_code=500, detail="Logout failed")

@router.get("/me", response_model=CustomPlayerResponse)
async def get_current_player(
    request: Request,
    current_user: Player = Depends(get_current_user),
    db: AsyncIOMotorDatabase = Depends(get_database)
):
    try:
<<<<<<< HEAD
        player_id = current_user.get("sub")
        if not player_id:
            raise HTTPException(status_code=401, detail="Invalid token payload")
        

        # Get player
        player_doc = await db.players.find_one({"_id": player_id})
        if not player_doc:
            raise HTTPException(status_code=404, detail="User not found")
        
        player = Player(**player_doc)
=======
        print(current_user)

        # Handle superadmin
        if current_user.player_type == PlayerType.SUPERADMIN:
            # Superadmin: fetch all menus
            all_menus = await db.menu_master.find({}).to_list(None)

            menu_map = {str(m["_id"]): m for m in all_menus}

            top_menus = [m for m in all_menus if m["menu_type"] == 1]
            response_data = []

            for top_menu in top_menus:
                top_id = str(top_menu["_id"])
>>>>>>> 0240f91b

                # Get direct permissions
                permissions = [
                    PermissionItem(
                        id=str(p["_id"]),
                        menu_name=p.get("menu_name"),
                        menu_value=p.get("menu_value"),
                        menu_type=p.get("menu_type"),
                        menu_order=p.get("menu_order"),
                        fk_parent_id=str(p.get("fk_parent_id")),
                        description=p.get("description"),
                        can_access=True,
                        router_url=p.get("router_url", "")
                    )
                    for p in all_menus
                    if p.get("menu_type") == 3 and str(p.get("fk_parent_id")) == top_id
                ]

                # Get submenus and their permissions
                submenus = []
                for sm in all_menus:
                    if sm.get("menu_type") == 2 and str(sm.get("fk_parent_id")) == top_id:
                        submenu_permissions = [
                            PermissionItem(
                                id=str(p["_id"]),
                                menu_name=p.get("menu_name"),
                                menu_value=p.get("menu_value"),
                                menu_type=p.get("menu_type"),
                                menu_order=p.get("menu_order"),
                                fk_parent_id=str(p.get("fk_parent_id")),
                                description=p.get("description"),
                                can_access=True,
                                router_url=p.get("router_url", "")
                            )
                            for p in all_menus
                            if p.get("menu_type") == 3 and str(p.get("fk_parent_id")) == str(sm["_id"])
                        ]

                        submenus.append(MenuItem(
                            id=str(sm["_id"]),
                            menu_name=sm.get("menu_name"),
                            menu_value=sm.get("menu_value"),
                            menu_type=sm.get("menu_type"),
                            menu_order=sm.get("menu_order"),
                            fk_parent_id=str(sm.get("fk_parent_id")),
                            can_show=sm.get("can_show"),
                            router_url=sm.get("router_url"),
                            menu_icon=sm.get("menu_icon"),
                            active_urls=sm.get("active_urls", []),
                            mobile_access=sm.get("mobile_access"),
                            permission=submenu_permissions,
                            submenu=[]
                        ))

                response_data.append(MenuItem(
                    id=top_id,
                    menu_name=top_menu.get("menu_name"),
                    menu_value=top_menu.get("menu_value"),
                    menu_type=top_menu.get("menu_type"),
                    menu_order=top_menu.get("menu_order"),
                    fk_parent_id=top_menu.get("fk_parent_id"),
                    can_show=top_menu.get("can_show"),
                    router_url=top_menu.get("router_url"),
                    menu_icon=top_menu.get("menu_icon"),
                    active_urls=top_menu.get("active_urls", []),
                    mobile_access=top_menu.get("mobile_access"),
                    permission=permissions,
                    submenu=submenus
                ))

            return CustomPlayerResponse(
                page_count=len(response_data),
                response_data=response_data,
                full_name= current_user.username,
                profile_photo=current_user.profile_photo
            )

        # If not superadmin, check for role and permissions
        role_id = current_user.fk_role_id
        if not role_id:
            return CustomPlayerResponse(
                page_count=0,
                response_data=[],
                full_name=current_user.username,
                profile_photo=current_user.profile_photo
            )

        role_id = ObjectId(role_id) if isinstance(role_id, str) else role_id
        role_doc = await db.roles.find_one({"_id": role_id})
        if not role_doc:
            return CustomPlayerResponse(
                page_count=0,
                response_data=[],
                full_name=current_user.username,
                profile_photo=current_user.profile_photo
            )

        raw_permissions = role_doc.get("permissions", [])
        if not raw_permissions:
            return CustomPlayerResponse(
                page_count=0,
                response_data=[],
                full_name=current_user.username,
                profile_photo=current_user.profile_photo
            )

            # Step 1: Extract permitted menu IDs from raw_permissions
        permitted_menu_ids = {
            perm["fk_menu_id"] for perm in raw_permissions if perm.get("can_access")
        }

        # Step 2: Fetch all permitted menu documents
        permitted_menu_docs = await db.menu_master.find({
            "_id": {"$in": [ObjectId(mid) for mid in permitted_menu_ids]}
        }).to_list(None)

        # Step 3: Build menu_map from permitted menus
        menu_map = {str(m["_id"]): m for m in permitted_menu_docs}

        # Step 4: Fetch missing parent menus
        missing_parent_ids = {
            str(m.get("fk_parent_id"))
            for m in permitted_menu_docs
            if m.get("fk_parent_id") and str(m.get("fk_parent_id")) not in menu_map
        }
        if missing_parent_ids:
            parent_docs = await db.menu_master.find({
                "_id": {"$in": [ObjectId(mid) for mid in missing_parent_ids]}
            }).to_list(None)
            for m in parent_docs:
                menu_map[str(m["_id"])] = m

        # Step 5: Filter top-level menus with their own can_view permission
        top_menus = []
        for m in menu_map.values():
            if m["menu_type"] != 1:
                continue
            menu_id = str(m["_id"])
            for perm in raw_permissions:
                perm_id = perm["fk_menu_id"]
                if perm_id in menu_map:
                    perm_menu = menu_map[perm_id]
                    if (
                        perm_menu.get("menu_type") == 3 and
                        perm_menu.get("menu_value") == "can_view" and
                        str(perm_menu.get("fk_parent_id")) == menu_id
                    ):
                        top_menus.append(m)
                        break

        response_data = []

        # Step 6: Build final structured response
        for top_menu in top_menus:
            top_id = str(top_menu["_id"])

            # Collect top menu permissions
            permissions = []
            for perm in raw_permissions:
                perm_id = perm["fk_menu_id"]
                if perm_id in menu_map:
                    p = menu_map[perm_id]
                    if p.get("menu_type") == 3 and str(p.get("fk_parent_id")) == top_id:
                        permissions.append(PermissionItem(
                            id=perm_id,
                            menu_name=p.get("menu_name"),
                            menu_value=p.get("menu_value"),
                            menu_type=p.get("menu_type"),
                            menu_order=p.get("menu_order"),
                            fk_parent_id=str(p.get("fk_parent_id")),
                            description=p.get("description"),
                            can_access=True,
                            router_url=p.get("router_url", "")
                        ))

            # Collect submenus that have a can_view permission
            submenus = []
            for sm in menu_map.values():
                if sm.get("menu_type") == 2 and str(sm.get("fk_parent_id")) == top_id:
                    submenu_id = str(sm["_id"])
                    submenu_permissions = []
                    has_can_view = False

                    for perm in raw_permissions:
                        if perm["fk_menu_id"] in menu_map:
                            perm_menu = menu_map[perm["fk_menu_id"]]
                            if perm_menu.get("menu_type") == 3 and str(perm_menu.get("fk_parent_id")) == submenu_id:
                                if perm_menu.get("menu_value") == "can_view":
                                    has_can_view = True
                                submenu_permissions.append(PermissionItem(
                                    id=perm["fk_menu_id"],
                                    menu_name=perm_menu.get("menu_name"),
                                    menu_value=perm_menu.get("menu_value"),
                                    menu_type=perm_menu.get("menu_type"),
                                    menu_order=perm_menu.get("menu_order"),
                                    fk_parent_id=str(perm_menu.get("fk_parent_id")),
                                    description=perm_menu.get("description"),
                                    can_access=True,
                                    router_url=perm_menu.get("router_url", "")
                                ))

                    if has_can_view:
                        submenus.append(MenuItem(
                            id=submenu_id,
                            menu_name=sm.get("menu_name"),
                            menu_value=sm.get("menu_value"),
                            menu_type=sm.get("menu_type"),
                            menu_order=sm.get("menu_order"),
                            fk_parent_id=str(sm.get("fk_parent_id")),
                            can_show=sm.get("can_show"),
                            router_url=sm.get("router_url"),
                            menu_icon=sm.get("menu_icon"),
                            active_urls=sm.get("active_urls", []),
                            mobile_access=sm.get("mobile_access"),
                            permission=submenu_permissions,
                            submenu=[]
                        ))

            # Add final top-level menu to response
            response_data.append(MenuItem(
                id=top_id,
                menu_name=top_menu.get("menu_name"),
                menu_value=top_menu.get("menu_value"),
                menu_type=top_menu.get("menu_type"),
                menu_order=top_menu.get("menu_order"),
                fk_parent_id=top_menu.get("fk_parent_id"),
                can_show=top_menu.get("can_show"),
                router_url=top_menu.get("router_url"),
                menu_icon=top_menu.get("menu_icon"),
                active_urls=top_menu.get("active_urls", []),
                mobile_access=top_menu.get("mobile_access"),
                permission=permissions,
                submenu=submenus
            ))

        # Final Response
        return CustomPlayerResponse(
            page_count=len(response_data),
            response_data=response_data,
            full_name=current_user.username,
            profile_photo=current_user.profile_photo
        )

    except HTTPException:
        raise
    except Exception as e:
        import logging
        logger = logging.getLogger("app.routes.auth")
        logger.error(f"Get current player failed: {e}")
        raise HTTPException(status_code=500, detail="Failed to get player information")
                        
@router.post("/forgot-password")
async def forgot_password(request_data: ForgotPasswordRequest = Depends(decrypt_body(ForgotPasswordRequest)), db: AsyncIOMotorDatabase = Depends(get_database)):
    """Send OTP to email for password reset."""
    try:
        # Check if email exists in database
        user_doc = await db.players.find_one({"email": request_data.email})
        if not user_doc:
            raise HTTPException(status_code=404, detail="Invalid Email Address")
        # Generate OTP
        otp = email_manager.generate_otp()
        otp_expiry = email_manager.get_otp_expiry()
        # Encrypt OTP and expiry time
        encrypted_otp = email_manager.encrypt_data(otp)
        encrypted_expiry = email_manager.encrypt_data(otp_expiry.isoformat())
        # Update user with encrypted OTP and expiry time
        await db.players.update_one(
            {"_id": user_doc["_id"]},
            {
                "$set": {
                    "otp": encrypted_otp,
                    "otp_expire_time": encrypted_expiry,
                    "updated_on": datetime.utcnow()
                }
            }
        )
        # Send OTP email
        email_sent = await email_manager.send_otp_email(request_data.email, user_doc.get("username", "User"), otp)
        if not email_sent:
            raise HTTPException(status_code=500, detail="Failed to send OTP email")
        logger.info(f"OTP sent to {request_data.email} for user {user_doc['_id']}")
        return {"message": "OTP sent successfully to your email"}
    except HTTPException:
        raise
    except Exception as e:
        logger.error(f"Forgot password failed: {e}")
        raise HTTPException(status_code=500, detail="Failed to process forgot password request")

@router.post("/verify-otp")
async def verify_otp(request_data: VerifyOTPRequest= Depends(decrypt_body(VerifyOTPRequest)), db: AsyncIOMotorDatabase = Depends(get_database)):
    """Verify OTP and check if it's not expired. If valid, generate a reset token."""
    try:
        user_doc = await db.players.find_one({"email": request_data.email})
        if not user_doc:
            raise HTTPException(status_code=404, detail="Invalid Email Address")
        if not user_doc.get("otp") or not user_doc.get("otp_expire_time"):
            raise HTTPException(status_code=400, detail=" OTP Expired. Please request a new OTP")
        try:
            stored_otp = email_manager.decrypt_data(user_doc["otp"])
            stored_expiry_str = email_manager.decrypt_data(user_doc["otp_expire_time"])
            stored_expiry = datetime.fromisoformat(stored_expiry_str)
        except Exception as e:
            logger.error(f"Failed to decrypt OTP data: {e}")
            raise HTTPException(status_code=500, detail="Invalid OTP data")
        if datetime.utcnow() > stored_expiry:
            await db.players.update_one(
                {"_id": user_doc["_id"]},
                {"$unset": {"otp": "", "otp_expire_time": ""}, "$set": {"updated_on": datetime.utcnow()}}
            )
            raise HTTPException(status_code=400, detail="OTP expired")
        if request_data.otp != stored_otp:
            raise HTTPException(status_code=400, detail="Invalid OTP")
        # Clear OTP data after successful verification
        await db.players.update_one(
            {"_id": user_doc["_id"]},
            {"$unset": {"otp": "", "otp_expire_time": ""}, "$set": {"updated_on": datetime.utcnow()}}
        )
        # Generate reset token (JWT, 15 min expiry)
        reset_token_expiry = datetime.utcnow() + timedelta(minutes=15)
        reset_token = jwt.encode(
            {"sub": str(user_doc["_id"]), "email": user_doc["email"], "exp": reset_token_expiry},
            settings.secret_key,
            algorithm=settings.algorithm
        )
        await db.players.update_one(
            {"_id": user_doc["_id"]},
            {"$set": {"reset_token": reset_token, "reset_token_expiry": reset_token_expiry}}
        )
        logger.info(f"OTP verified and reset token generated for {request_data.email}")
        return {"message": "OTP verified successfully"}
    except HTTPException:
        raise
    except Exception as e:
        logger.error(f"OTP verification failed: {e}")
        raise HTTPException(status_code=500, detail="Failed to verify OTP")

@router.post("/reset-password")
async def reset_password(request_data: ResetPasswordRequest= Depends(decrypt_body(ResetPasswordRequest)), db: AsyncIOMotorDatabase = Depends(get_database)):
    """Reset password using a secure reset token."""
    try:
        user_doc = await db.players.find_one({"email": request_data.email})
        if not user_doc:
            raise HTTPException(status_code=404, detail="Invalid ceredentials")
        stored_token = user_doc.get("reset_token")
        stored_expiry = user_doc.get("reset_token_expiry")
        if not stored_token or not stored_expiry:
            raise HTTPException(status_code=400, detail="Invalid ceredentials. Please request a new password reset.")
        if stored_token != request_data.reset_token:
            raise HTTPException(status_code=400, detail="Invalid ceredentials.")
        try:
            payload = jwt.decode(request_data.reset_token, settings.secret_key, algorithms=[settings.algorithm])
            if datetime.utcnow() > stored_expiry:
                raise HTTPException(status_code=400, detail="Reset token expired.")
        except JWTError:
            raise HTTPException(status_code=400, detail="Invalid or expired reset token.")
        # Prevent using the previous password
        if verify_password(request_data.new_password, user_doc.get("password_hash", "")):
            raise HTTPException(status_code=400, detail="New password cannot be the same as the previous password.")
        hashed_password = get_password_hash(request_data.new_password)
        result = await db.players.update_one(
            {"_id": user_doc["_id"]},
            {"$set": {"password_hash": hashed_password, "updated_on": datetime.utcnow()}, "$unset": {"reset_token": "", "reset_token_expiry": ""}}
        )
        if result.modified_count == 0:
            raise HTTPException(status_code=500, detail="Failed to update password")
        logger.info(f"Password reset successfully for {request_data.email}")
        return {"message": "Password updated successfully"}
    except HTTPException:
        raise
    except Exception as e:
        logger.error(f"Password reset failed: {e}")
        raise HTTPException(status_code=500, detail="Failed to reset password")



<|MERGE_RESOLUTION|>--- conflicted
+++ resolved
@@ -1,9 +1,6 @@
-<<<<<<< HEAD
 from contextlib import asynccontextmanager
-=======
 from re import A
 from traceback import print_tb
->>>>>>> 0240f91b
 from fastapi import APIRouter, Body, HTTPException, Depends, Request, Response
 from fastapi.security import HTTPBearer, HTTPAuthorizationCredentials
 from motor.motor_asyncio import AsyncIOMotorDatabase
@@ -70,12 +67,8 @@
     response: Response, 
     # player_data: PlayerCreate ,
     player_data: PlayerCreate = Depends(decrypt_body(PlayerCreate)), 
-<<<<<<< HEAD
     db: AsyncIOMotorDatabase = Depends(get_database),
 
-=======
-    db: AsyncIOMotorDatabase = Depends(get_database)
->>>>>>> 0240f91b
 ):
     """Register a new player."""
     try:
@@ -92,13 +85,14 @@
             "$or": [
                 {"username": player_data.username},
                 {"email": player_data.email}
+                {"username": player_data.username},
+                {"email": player_data.email}
             ]
         })
         
         if existing_player:
             raise HTTPException(status_code=400, detail="Player Details already exists")
         
-<<<<<<< HEAD
         # Create new player
         player = Player(**{
             "username": player_data.username,
@@ -113,42 +107,16 @@
         player.id = result.inserted_id
         
         # Create session and tokens with enhanced security details
-=======
-        # Create new player document
-        player_doc = {
-            "username": player_data.username,
-            "email": player_data.email,
-            "ip_address": request.client.host if request.client else "unknown"
-        }
-        
-        # Save to database
-        result = await db.players.insert_one(player_doc)
-        player_id = result.inserted_id
-        
-        # Create Player object for session
-        player_doc["_id"] = player_id
-        player = Player(**player_doc)
-        
-        # Create session and tokens
-        device_fingerprint = "default"
->>>>>>> 0240f91b
         session = await token_manager.create_player_session(
             player, device_fingerprint or "unknown", client_ip or "unknown"
         )
         
         print("session",session)
         # Generate tokens
-<<<<<<< HEAD
         access_token = token_manager.create_access_token({"sub": str(player.id), "wallet": player.wallet_address })
         refresh_token = session.refresh_token
         
         logger.info(f"New player registered: {player.username} from IP: {client_ip} with device: {device_fingerprint}")
-=======
-        access_token = token_manager.create_access_token({"sub": str(player_id), "username": player_data.username})
-        refresh_token = session.refresh_token
-        
-        logger.info(f"New player registered: {player_data.username}")
->>>>>>> 0240f91b
         
         # Set cookies
         set_auth_cookies(response, access_token, refresh_token)
@@ -326,14 +294,10 @@
         logger.error(f"Logout failed: {e}")
         raise HTTPException(status_code=500, detail="Logout failed")
 
-@router.get("/me", response_model=CustomPlayerResponse)
-async def get_current_player(
-    request: Request,
-    current_user: Player = Depends(get_current_user),
-    db: AsyncIOMotorDatabase = Depends(get_database)
-):
-    try:
-<<<<<<< HEAD
+@router.get("/me", response_model=PlayerResponse)
+async def get_current_player(request: Request, current_user: dict = Depends(get_current_user), db:AsyncIOMotorDatabase = Depends(get_database)):
+    """Get current player information."""
+    try:
         player_id = current_user.get("sub")
         if not player_id:
             raise HTTPException(status_code=401, detail="Invalid token payload")
@@ -345,265 +309,24 @@
             raise HTTPException(status_code=404, detail="User not found")
         
         player = Player(**player_doc)
-=======
-        print(current_user)
-
-        # Handle superadmin
-        if current_user.player_type == PlayerType.SUPERADMIN:
-            # Superadmin: fetch all menus
-            all_menus = await db.menu_master.find({}).to_list(None)
-
-            menu_map = {str(m["_id"]): m for m in all_menus}
-
-            top_menus = [m for m in all_menus if m["menu_type"] == 1]
-            response_data = []
-
-            for top_menu in top_menus:
-                top_id = str(top_menu["_id"])
->>>>>>> 0240f91b
-
-                # Get direct permissions
-                permissions = [
-                    PermissionItem(
-                        id=str(p["_id"]),
-                        menu_name=p.get("menu_name"),
-                        menu_value=p.get("menu_value"),
-                        menu_type=p.get("menu_type"),
-                        menu_order=p.get("menu_order"),
-                        fk_parent_id=str(p.get("fk_parent_id")),
-                        description=p.get("description"),
-                        can_access=True,
-                        router_url=p.get("router_url", "")
-                    )
-                    for p in all_menus
-                    if p.get("menu_type") == 3 and str(p.get("fk_parent_id")) == top_id
-                ]
-
-                # Get submenus and their permissions
-                submenus = []
-                for sm in all_menus:
-                    if sm.get("menu_type") == 2 and str(sm.get("fk_parent_id")) == top_id:
-                        submenu_permissions = [
-                            PermissionItem(
-                                id=str(p["_id"]),
-                                menu_name=p.get("menu_name"),
-                                menu_value=p.get("menu_value"),
-                                menu_type=p.get("menu_type"),
-                                menu_order=p.get("menu_order"),
-                                fk_parent_id=str(p.get("fk_parent_id")),
-                                description=p.get("description"),
-                                can_access=True,
-                                router_url=p.get("router_url", "")
-                            )
-                            for p in all_menus
-                            if p.get("menu_type") == 3 and str(p.get("fk_parent_id")) == str(sm["_id"])
-                        ]
-
-                        submenus.append(MenuItem(
-                            id=str(sm["_id"]),
-                            menu_name=sm.get("menu_name"),
-                            menu_value=sm.get("menu_value"),
-                            menu_type=sm.get("menu_type"),
-                            menu_order=sm.get("menu_order"),
-                            fk_parent_id=str(sm.get("fk_parent_id")),
-                            can_show=sm.get("can_show"),
-                            router_url=sm.get("router_url"),
-                            menu_icon=sm.get("menu_icon"),
-                            active_urls=sm.get("active_urls", []),
-                            mobile_access=sm.get("mobile_access"),
-                            permission=submenu_permissions,
-                            submenu=[]
-                        ))
-
-                response_data.append(MenuItem(
-                    id=top_id,
-                    menu_name=top_menu.get("menu_name"),
-                    menu_value=top_menu.get("menu_value"),
-                    menu_type=top_menu.get("menu_type"),
-                    menu_order=top_menu.get("menu_order"),
-                    fk_parent_id=top_menu.get("fk_parent_id"),
-                    can_show=top_menu.get("can_show"),
-                    router_url=top_menu.get("router_url"),
-                    menu_icon=top_menu.get("menu_icon"),
-                    active_urls=top_menu.get("active_urls", []),
-                    mobile_access=top_menu.get("mobile_access"),
-                    permission=permissions,
-                    submenu=submenus
-                ))
-
-            return CustomPlayerResponse(
-                page_count=len(response_data),
-                response_data=response_data,
-                full_name= current_user.username,
-                profile_photo=current_user.profile_photo
-            )
-
-        # If not superadmin, check for role and permissions
-        role_id = current_user.fk_role_id
-        if not role_id:
-            return CustomPlayerResponse(
-                page_count=0,
-                response_data=[],
-                full_name=current_user.username,
-                profile_photo=current_user.profile_photo
-            )
-
-        role_id = ObjectId(role_id) if isinstance(role_id, str) else role_id
-        role_doc = await db.roles.find_one({"_id": role_id})
-        if not role_doc:
-            return CustomPlayerResponse(
-                page_count=0,
-                response_data=[],
-                full_name=current_user.username,
-                profile_photo=current_user.profile_photo
-            )
-
-        raw_permissions = role_doc.get("permissions", [])
-        if not raw_permissions:
-            return CustomPlayerResponse(
-                page_count=0,
-                response_data=[],
-                full_name=current_user.username,
-                profile_photo=current_user.profile_photo
-            )
-
-            # Step 1: Extract permitted menu IDs from raw_permissions
-        permitted_menu_ids = {
-            perm["fk_menu_id"] for perm in raw_permissions if perm.get("can_access")
-        }
-
-        # Step 2: Fetch all permitted menu documents
-        permitted_menu_docs = await db.menu_master.find({
-            "_id": {"$in": [ObjectId(mid) for mid in permitted_menu_ids]}
-        }).to_list(None)
-
-        # Step 3: Build menu_map from permitted menus
-        menu_map = {str(m["_id"]): m for m in permitted_menu_docs}
-
-        # Step 4: Fetch missing parent menus
-        missing_parent_ids = {
-            str(m.get("fk_parent_id"))
-            for m in permitted_menu_docs
-            if m.get("fk_parent_id") and str(m.get("fk_parent_id")) not in menu_map
-        }
-        if missing_parent_ids:
-            parent_docs = await db.menu_master.find({
-                "_id": {"$in": [ObjectId(mid) for mid in missing_parent_ids]}
-            }).to_list(None)
-            for m in parent_docs:
-                menu_map[str(m["_id"])] = m
-
-        # Step 5: Filter top-level menus with their own can_view permission
-        top_menus = []
-        for m in menu_map.values():
-            if m["menu_type"] != 1:
-                continue
-            menu_id = str(m["_id"])
-            for perm in raw_permissions:
-                perm_id = perm["fk_menu_id"]
-                if perm_id in menu_map:
-                    perm_menu = menu_map[perm_id]
-                    if (
-                        perm_menu.get("menu_type") == 3 and
-                        perm_menu.get("menu_value") == "can_view" and
-                        str(perm_menu.get("fk_parent_id")) == menu_id
-                    ):
-                        top_menus.append(m)
-                        break
-
-        response_data = []
-
-        # Step 6: Build final structured response
-        for top_menu in top_menus:
-            top_id = str(top_menu["_id"])
-
-            # Collect top menu permissions
-            permissions = []
-            for perm in raw_permissions:
-                perm_id = perm["fk_menu_id"]
-                if perm_id in menu_map:
-                    p = menu_map[perm_id]
-                    if p.get("menu_type") == 3 and str(p.get("fk_parent_id")) == top_id:
-                        permissions.append(PermissionItem(
-                            id=perm_id,
-                            menu_name=p.get("menu_name"),
-                            menu_value=p.get("menu_value"),
-                            menu_type=p.get("menu_type"),
-                            menu_order=p.get("menu_order"),
-                            fk_parent_id=str(p.get("fk_parent_id")),
-                            description=p.get("description"),
-                            can_access=True,
-                            router_url=p.get("router_url", "")
-                        ))
-
-            # Collect submenus that have a can_view permission
-            submenus = []
-            for sm in menu_map.values():
-                if sm.get("menu_type") == 2 and str(sm.get("fk_parent_id")) == top_id:
-                    submenu_id = str(sm["_id"])
-                    submenu_permissions = []
-                    has_can_view = False
-
-                    for perm in raw_permissions:
-                        if perm["fk_menu_id"] in menu_map:
-                            perm_menu = menu_map[perm["fk_menu_id"]]
-                            if perm_menu.get("menu_type") == 3 and str(perm_menu.get("fk_parent_id")) == submenu_id:
-                                if perm_menu.get("menu_value") == "can_view":
-                                    has_can_view = True
-                                submenu_permissions.append(PermissionItem(
-                                    id=perm["fk_menu_id"],
-                                    menu_name=perm_menu.get("menu_name"),
-                                    menu_value=perm_menu.get("menu_value"),
-                                    menu_type=perm_menu.get("menu_type"),
-                                    menu_order=perm_menu.get("menu_order"),
-                                    fk_parent_id=str(perm_menu.get("fk_parent_id")),
-                                    description=perm_menu.get("description"),
-                                    can_access=True,
-                                    router_url=perm_menu.get("router_url", "")
-                                ))
-
-                    if has_can_view:
-                        submenus.append(MenuItem(
-                            id=submenu_id,
-                            menu_name=sm.get("menu_name"),
-                            menu_value=sm.get("menu_value"),
-                            menu_type=sm.get("menu_type"),
-                            menu_order=sm.get("menu_order"),
-                            fk_parent_id=str(sm.get("fk_parent_id")),
-                            can_show=sm.get("can_show"),
-                            router_url=sm.get("router_url"),
-                            menu_icon=sm.get("menu_icon"),
-                            active_urls=sm.get("active_urls", []),
-                            mobile_access=sm.get("mobile_access"),
-                            permission=submenu_permissions,
-                            submenu=[]
-                        ))
-
-            # Add final top-level menu to response
-            response_data.append(MenuItem(
-                id=top_id,
-                menu_name=top_menu.get("menu_name"),
-                menu_value=top_menu.get("menu_value"),
-                menu_type=top_menu.get("menu_type"),
-                menu_order=top_menu.get("menu_order"),
-                fk_parent_id=top_menu.get("fk_parent_id"),
-                can_show=top_menu.get("can_show"),
-                router_url=top_menu.get("router_url"),
-                menu_icon=top_menu.get("menu_icon"),
-                active_urls=top_menu.get("active_urls", []),
-                mobile_access=top_menu.get("mobile_access"),
-                permission=permissions,
-                submenu=submenus
-            ))
-
-        # Final Response
-        return CustomPlayerResponse(
-            page_count=len(response_data),
-            response_data=response_data,
-            full_name=current_user.username,
-            profile_photo=current_user.profile_photo
-        )
-
+
+        print("player",player)
+        
+        response = PlayerResponse(
+            id=str(player.id),
+            wallet_address=player.wallet_address,
+            username=player.username,
+            email=player.email,
+            token_balance=player.token_balance,
+            total_games_played=player.total_games_played,
+            total_tokens_earned=player.total_tokens_earned,
+            total_tokens_spent=player.total_tokens_spent,
+            is_active=player.is_active,
+            created_at=player.created_at,
+            last_login=player.last_login
+        )
+        return response
+        
     except HTTPException:
         raise
     except Exception as e:
