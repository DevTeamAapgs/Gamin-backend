--- conflicted
+++ resolved
@@ -129,12 +129,8 @@
         # Save to database
         player.id = player_id
         result = await db.players.insert_one(player.model_dump())
-<<<<<<< HEAD
-        
-=======
 
         player_id = result.inserted_id
->>>>>>> 0726d1b5
         
         # Create session and tokens with enhanced security details
         session = await token_manager.create_player_session(
