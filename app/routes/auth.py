from fastapi import APIRouter, Body, HTTPException, Depends, Request, Response
from fastapi.security import HTTPBearer, HTTPAuthorizationCredentials
<<<<<<< HEAD
from app.schemas.player import PlayerCreate, PlayerLogin, PlayerResponse
=======
from motor.motor_asyncio import AsyncIOMotorDatabase
from app.schemas.player import PlayerCreate, PlayerLogin, TokenResponse, PlayerResponse
>>>>>>> 1c0dc625
from app.models.player import Player
from app.auth.token_manager import token_manager
from app.auth.cookie_auth import get_current_user, get_current_user_optional
from app.utils.cookie_utils import set_auth_cookies, clear_auth_cookies
from app.utils.upload_handler import profile_pic_handler
from app.utils.email_utils import email_manager
from app.db.mongo import get_database
from app.core.config import settings
from datetime import datetime, timedelta
import logging
<<<<<<< HEAD
from app.models.adminschemas import TokenResponse, ForgotPasswordRequest, VerifyOTPRequest, ResetPasswordRequest
from pathlib import Path
from bson import ObjectId
from passlib.context import CryptContext
from jose import jwt, JWTError
from motor.motor_asyncio import AsyncIOMotorDatabase
=======
from typing import Annotated, Callable

from app.utils.crypto_dependencies import decrypt_body
>>>>>>> 1c0dc625

logger = logging.getLogger(__name__)
router = APIRouter()
security = HTTPBearer()
pwd_context = CryptContext(schemes=["bcrypt"], deprecated="auto")

def get_password_hash(password: str) -> str:
    return pwd_context.hash(password)

def verify_password(plain_password: str, hashed_password: str) -> bool:
    return pwd_context.verify(plain_password, hashed_password)

@router.post("/register", response_model=TokenResponse)
<<<<<<< HEAD
async def register_player(player_data: PlayerCreate, request: Request, response: Response, db: AsyncIOMotorDatabase = Depends(get_database) ):
=======
async def register_player(
    request: Request, 
    response: Response, 
    body_schema: Annotated[PlayerCreate, Body(..., description="Encrypted payload in runtime. This model is used for documentation.")],
    player_data: PlayerCreate = Depends(decrypt_body(PlayerCreate)), 

):
>>>>>>> 1c0dc625
    """Register a new player."""
    try:
        
        # Check if player already exists
        existing_player = await db.players.find_one({
            "$or": [
                {"wallet_address": player_data.wallet_address},
                {"username": player_data.username}
            ]
        })
        
        if existing_player:
            raise HTTPException(status_code=400, detail="Player already exists")
        
        # Create new player
        player = Player(
            wallet_address=player_data.wallet_address,
            username=player_data.username,
            email=player_data.email,
            device_fingerprint=player_data.device_fingerprint,
            ip_address=request.client.host if request.client else "unknown"
        )
        
        # Save to database
        result = await db.players.insert_one(player.dict(by_alias=True))
        player.id = result.inserted_id
        
        # Create session and tokens
        device_fingerprint = player_data.device_fingerprint or "default"
        session = await token_manager.create_player_session(
            player, device_fingerprint, request.client.host if request.client else "unknown"
        )
        
        # Generate tokens
        access_token = token_manager.create_access_token({"sub": str(player.id), "wallet": player.wallet_address})
        refresh_token = session.refresh_token
        
        logger.info(f"New player registered: {player.username}")
        
        # Set cookies
        set_auth_cookies(response, access_token, refresh_token)
        
        token_response = TokenResponse(
            access_token=access_token,
            refresh_token=refresh_token,
            expires_in=settings.access_token_expire_minutes * 60
        )
        return token_response
        
    except HTTPException:
        raise
    except Exception as e:
        logger.error(f"Registration failed: {e}")
        raise HTTPException(status_code=500, detail="Registration failed")

@router.post("/login", response_model=TokenResponse)
<<<<<<< HEAD
async def login_player(player_data: PlayerLogin, request: Request, response: Response, db: AsyncIOMotorDatabase = Depends(get_database)):
=======
async def login_player(  request: Request, response: Response, body_schema: Annotated[PlayerLogin, Body(...,description="Encrypted payload in runtime. This model is used for documentation.")],player_data: PlayerLogin = Depends(decrypt_body(PlayerLogin)), db:AsyncIOMotorDatabase = Depends(get_database)):
>>>>>>> 1c0dc625
    """Login existing player."""
    try:
        
        # Find player by wallet address
        player_doc = await db.players.find_one({"wallet_address": player_data.wallet_address})
        if not player_doc:
            raise HTTPException(status_code=404, detail="Player not found")
        
        player = Player(**player_doc)
        
        # Check if player is banned
        if player.is_banned:
            raise HTTPException(status_code=403, detail="Account is banned")
        
        # Update last login and IP
        await db.players.update_one(
            {"_id": player.id},
            {
                "$set": {
                    "last_login": datetime.utcnow(),
                    "ip_address": request.client.host if request.client else "unknown",
                    "device_fingerprint": player_data.device_fingerprint
                }
            }
        )
        
        # Create new session
        session = await token_manager.create_player_session(
            player, player_data.device_fingerprint, player_data.ip_address
        )
        
        # Generate tokens
        access_token = token_manager.create_access_token({"sub": str(player.id), "wallet": player.wallet_address})
        refresh_token = session.refresh_token
        
        logger.info(f"Player logged in: {player.username}")
        
        # Set cookies
        set_auth_cookies(response, access_token, refresh_token)
        
        token_response = TokenResponse(
            access_token=access_token,
            refresh_token=refresh_token,
            expires_in=settings.access_token_expire_minutes * 60
        )
        return token_response
        
    except HTTPException:
        raise
    except Exception as e:
        logger.error(f"Login failed: {e}")
        raise HTTPException(status_code=500, detail="Login failed")

@router.post("/refresh", response_model=TokenResponse)
async def refresh_token(request: Request, response: Response, db: AsyncIOMotorDatabase = Depends(get_database)):
    """Refresh access token using refresh token from cookies."""
    try:
        # Get refresh token from cookies
        from app.auth.cookie_auth import cookie_auth
        refresh_token = cookie_auth.get_refresh_token_from_cookies(request)
        
        if not refresh_token:
            raise HTTPException(status_code=401, detail="No refresh token found")
        
        # Verify refresh token
        payload = token_manager.verify_refresh_token(refresh_token)
        if not payload:
            raise HTTPException(status_code=401, detail="Invalid refresh token")
        
        player_id = payload.get("sub")
        if not player_id:
            raise HTTPException(status_code=401, detail="Invalid token payload")
        
        # Get player
        player_doc = await db.players.find_one({"_id": player_id})
        if not player_doc:
            raise HTTPException(status_code=404, detail="User not found")
        
        player = Player(**player_doc)
        
        # Check if player is banned
        if player.is_banned:
            raise HTTPException(status_code=403, detail="Account is banned")
        
        # Generate new tokens
        access_token = token_manager.create_access_token({"sub": str(player.id), "wallet": player.wallet_address})
        new_refresh_token = token_manager.create_refresh_token({"sub": str(player.id), "wallet": player.wallet_address})
        
        # Update session
        await db.sessions.update_one(
            {"refresh_token": refresh_token},
            {"$set": {"refresh_token": new_refresh_token}}
        )
        
        logger.info(f"Token refreshed for player: {player.username}")
        
        # Set new cookies
        set_auth_cookies(response, access_token, new_refresh_token)
        
        token_response = TokenResponse(
            access_token=access_token,
            refresh_token=new_refresh_token,
            expires_in=settings.access_token_expire_minutes * 60
        )
        return token_response
        
    except HTTPException:
        raise
    except Exception as e:
        logger.error(f"Token refresh failed: {e}")
        raise HTTPException(status_code=500, detail="Token refresh failed")

@router.post("/logout")
async def logout(request: Request, response: Response, db: AsyncIOMotorDatabase = Depends(get_database)):
    """Logout player and invalidate session."""
    try:
        # Get token from cookies or header
        from app.auth.cookie_auth import cookie_auth
        token = cookie_auth.get_token(request)
        
        if token:
            # Verify access token
            payload = token_manager.verify_token(token)
            if payload:
                player_id = payload.get("sub")
                if player_id:
                    # Invalidate session
                    token_hash = token_manager._generate_token_seed()  # Simplified for demo
                    await token_manager.invalidate_session(token_hash)
                    logger.info(f"Player logged out: {player_id}")
        
        # Clear cookies
        clear_auth_cookies(response)
        
<<<<<<< HEAD
        # Clean up temp files for this user
        if token:
            payload = token_manager.verify_token(token)
            if payload:
                player_id = payload.get("sub")
                if player_id:
                    await cleanup_user_temp_files_on_logout(player_id)
        
        return {"message": "Successfully logged out"}
=======
        logout_response = {"message": "Successfully logged out"}
        return logout_response
>>>>>>> 1c0dc625
        
    except HTTPException:
        raise
    except Exception as e:
        logger.error(f"Logout failed: {e}")
        raise HTTPException(status_code=500, detail="Logout failed")

@router.get("/me", response_model=PlayerResponse)
<<<<<<< HEAD
async def get_current_player(current_user: dict = Depends(get_current_user), db: AsyncIOMotorDatabase = Depends(get_database)):
=======
async def get_current_player(request: Request, current_user: dict = Depends(get_current_user), db:AsyncIOMotorDatabase = Depends(get_database)):
>>>>>>> 1c0dc625
    """Get current player information."""
    try:
        player_id = current_user.get("sub")
        if not player_id:
            raise HTTPException(status_code=401, detail="Invalid token payload")
        
        # Get player
        player_doc = await db.players.find_one({"_id": player_id})
        if not player_doc:
            raise HTTPException(status_code=404, detail="User not found")
        
        player = Player(**player_doc)

        print("player",player)
        
        response = PlayerResponse(
            id=str(player.id),
            wallet_address=player.wallet_address,
            username=player.username,
            email=player.email,
            token_balance=player.token_balance,
            total_games_played=player.total_games_played,
            total_tokens_earned=player.total_tokens_earned,
            total_tokens_spent=player.total_tokens_spent,
            is_active=player.is_active,
            created_at=player.created_at,
            last_login=player.last_login
        )
        return response
        
    except HTTPException:
        raise
    except Exception as e:
        logger.error(f"Get current player failed: {e}")
        raise HTTPException(status_code=500, detail="Failed to get player information") 

# Forgot Password Routes

@router.post("/forgot-password")
async def forgot_password(request_data: ForgotPasswordRequest, db: AsyncIOMotorDatabase = Depends(get_database)):
    """Send OTP to email for password reset."""
    try:
        
        # Check if email exists in database
        user_doc = await db.players.find_one({"email": request_data.email})
        if not user_doc:
            raise HTTPException(status_code=404, detail="Invalid Email Address")
        
        # Generate OTP
        otp = email_manager.generate_otp()
        otp_expiry = email_manager.get_otp_expiry()
        
        # Encrypt OTP and expiry time
        encrypted_otp = email_manager.encrypt_data(otp)
        encrypted_expiry = email_manager.encrypt_data(otp_expiry.isoformat())
        
        # Update user with encrypted OTP and expiry time
        await db.players.update_one(
            {"_id": user_doc["_id"]},
            {
                "$set": {
                    "otp": encrypted_otp,
                    "otp_expire_time": encrypted_expiry,
                    "updated_on": datetime.utcnow()
                }
            }
        )
        
        # Send OTP email
        email_sent = await email_manager.send_otp_email(request_data.email, user_doc.get("username", "User"), otp)
        
        if not email_sent:
            raise HTTPException(status_code=500, detail="Failed to send OTP email")
        
        logger.info(f"OTP sent to {request_data.email} for user {user_doc['_id']}")
        
        return {"message": "OTP sent successfully to your email"}
        
    except HTTPException:
        raise
    except Exception as e:
        logger.error(f"Forgot password failed: {e}")
        raise HTTPException(status_code=500, detail="Failed to process forgot password request")

@router.post("/verify-otp")
async def verify_otp(request_data: VerifyOTPRequest, db: AsyncIOMotorDatabase = Depends(get_database)):
    """Verify OTP and check if it's not expired. If valid, generate a reset token."""
    try:
        user_doc = await db.players.find_one({"email": request_data.email})
        if not user_doc:
            raise HTTPException(status_code=404, detail="Invalid Email Address")
        if not user_doc.get("otp") or not user_doc.get("otp_expire_time"):
            raise HTTPException(status_code=400, detail=" OTP Expired. Please request a new OTP")
        try:
            stored_otp = email_manager.decrypt_data(user_doc["otp"])
            stored_expiry_str = email_manager.decrypt_data(user_doc["otp_expire_time"])
            stored_expiry = datetime.fromisoformat(stored_expiry_str)
        except Exception as e:
            logger.error(f"Failed to decrypt OTP data: {e}")
            raise HTTPException(status_code=500, detail="Invalid OTP data")
        if datetime.utcnow() > stored_expiry:
            await db.players.update_one(
                {"_id": user_doc["_id"]},
                {"$unset": {"otp": "", "otp_expire_time": ""}, "$set": {"updated_on": datetime.utcnow()}}
            )
            raise HTTPException(status_code=400, detail="OTP expired")
        if request_data.otp != stored_otp:
            raise HTTPException(status_code=400, detail="Invalid OTP")
        # Clear OTP data after successful verification
        await db.players.update_one(
            {"_id": user_doc["_id"]},
            {"$unset": {"otp": "", "otp_expire_time": ""}, "$set": {"updated_on": datetime.utcnow()}}
        )
        # Generate reset token (JWT, 15 min expiry)
        reset_token_expiry = datetime.utcnow() + timedelta(minutes=15)
        reset_token = jwt.encode(
            {"sub": str(user_doc["_id"]), "email": user_doc["email"], "exp": reset_token_expiry},
            settings.secret_key,
            algorithm=settings.algorithm
        )
        await db.players.update_one(
            {"_id": user_doc["_id"]},
            {"$set": {"reset_token": reset_token, "reset_token_expiry": reset_token_expiry}}
        )
        logger.info(f"OTP verified and reset token generated for {request_data.email}")
        return {"message": "OTP verified successfully"}
    except HTTPException:
        raise
    except Exception as e:
        logger.error(f"OTP verification failed: {e}")
        raise HTTPException(status_code=500, detail="Failed to verify OTP")

@router.post("/reset-password")
async def reset_password(request_data: ResetPasswordRequest, db: AsyncIOMotorDatabase = Depends(get_database)):
    """Reset password using a secure reset token."""
    try:
        user_doc = await db.players.find_one({"email": request_data.email})
        if not user_doc:
            raise HTTPException(status_code=404, detail="Invalid ceredentials")
        stored_token = user_doc.get("reset_token")
        stored_expiry = user_doc.get("reset_token_expiry")
        if not stored_token or not stored_expiry:
            raise HTTPException(status_code=400, detail="Invalid ceredentials. Please request a new password reset.")
        if stored_token != request_data.reset_token:
            raise HTTPException(status_code=400, detail="Invalid ceredentials.")
        try:
            payload = jwt.decode(request_data.reset_token, settings.secret_key, algorithms=[settings.algorithm])
            if datetime.utcnow() > stored_expiry:
                raise HTTPException(status_code=400, detail="Reset token expired.")
        except JWTError:
            raise HTTPException(status_code=400, detail="Invalid or expired reset token.")
        # Prevent using the previous password
        if verify_password(request_data.new_password, user_doc.get("password_hash", "")):
            raise HTTPException(status_code=400, detail="New password cannot be the same as the previous password.")
        hashed_password = get_password_hash(request_data.new_password)
        result = await db.players.update_one(
            {"_id": user_doc["_id"]},
            {"$set": {"password_hash": hashed_password, "updated_on": datetime.utcnow()}, "$unset": {"reset_token": "", "reset_token_expiry": ""}}
        )
        if result.modified_count == 0:
            raise HTTPException(status_code=500, detail="Failed to update password")
        logger.info(f"Password reset successfully for {request_data.email}")
        return {"message": "Password updated successfully"}
    except HTTPException:
        raise
    except Exception as e:
        logger.error(f"Password reset failed: {e}")
        raise HTTPException(status_code=500, detail="Failed to reset password")



<|MERGE_RESOLUTION|>--- conflicted
+++ resolved
@@ -1,11 +1,7 @@
 from fastapi import APIRouter, Body, HTTPException, Depends, Request, Response
 from fastapi.security import HTTPBearer, HTTPAuthorizationCredentials
-<<<<<<< HEAD
+from motor.motor_asyncio import AsyncIOMotorDatabase
 from app.schemas.player import PlayerCreate, PlayerLogin, PlayerResponse
-=======
-from motor.motor_asyncio import AsyncIOMotorDatabase
-from app.schemas.player import PlayerCreate, PlayerLogin, TokenResponse, PlayerResponse
->>>>>>> 1c0dc625
 from app.models.player import Player
 from app.auth.token_manager import token_manager
 from app.auth.cookie_auth import get_current_user, get_current_user_optional
@@ -16,18 +12,15 @@
 from app.core.config import settings
 from datetime import datetime, timedelta
 import logging
-<<<<<<< HEAD
+from typing import Annotated, Callable
+
+from app.utils.crypto_dependencies import decrypt_body
 from app.models.adminschemas import TokenResponse, ForgotPasswordRequest, VerifyOTPRequest, ResetPasswordRequest
 from pathlib import Path
 from bson import ObjectId
 from passlib.context import CryptContext
 from jose import jwt, JWTError
 from motor.motor_asyncio import AsyncIOMotorDatabase
-=======
-from typing import Annotated, Callable
-
-from app.utils.crypto_dependencies import decrypt_body
->>>>>>> 1c0dc625
 
 logger = logging.getLogger(__name__)
 router = APIRouter()
@@ -41,9 +34,6 @@
     return pwd_context.verify(plain_password, hashed_password)
 
 @router.post("/register", response_model=TokenResponse)
-<<<<<<< HEAD
-async def register_player(player_data: PlayerCreate, request: Request, response: Response, db: AsyncIOMotorDatabase = Depends(get_database) ):
-=======
 async def register_player(
     request: Request, 
     response: Response, 
@@ -51,7 +41,6 @@
     player_data: PlayerCreate = Depends(decrypt_body(PlayerCreate)), 
 
 ):
->>>>>>> 1c0dc625
     """Register a new player."""
     try:
         
@@ -108,11 +97,7 @@
         raise HTTPException(status_code=500, detail="Registration failed")
 
 @router.post("/login", response_model=TokenResponse)
-<<<<<<< HEAD
-async def login_player(player_data: PlayerLogin, request: Request, response: Response, db: AsyncIOMotorDatabase = Depends(get_database)):
-=======
 async def login_player(  request: Request, response: Response, body_schema: Annotated[PlayerLogin, Body(...,description="Encrypted payload in runtime. This model is used for documentation.")],player_data: PlayerLogin = Depends(decrypt_body(PlayerLogin)), db:AsyncIOMotorDatabase = Depends(get_database)):
->>>>>>> 1c0dc625
     """Login existing player."""
     try:
         
@@ -247,7 +232,6 @@
         # Clear cookies
         clear_auth_cookies(response)
         
-<<<<<<< HEAD
         # Clean up temp files for this user
         if token:
             payload = token_manager.verify_token(token)
@@ -256,11 +240,8 @@
                 if player_id:
                     await cleanup_user_temp_files_on_logout(player_id)
         
-        return {"message": "Successfully logged out"}
-=======
         logout_response = {"message": "Successfully logged out"}
         return logout_response
->>>>>>> 1c0dc625
         
     except HTTPException:
         raise
@@ -269,11 +250,7 @@
         raise HTTPException(status_code=500, detail="Logout failed")
 
 @router.get("/me", response_model=PlayerResponse)
-<<<<<<< HEAD
-async def get_current_player(current_user: dict = Depends(get_current_user), db: AsyncIOMotorDatabase = Depends(get_database)):
-=======
-async def get_current_player(request: Request, current_user: dict = Depends(get_current_user), db:AsyncIOMotorDatabase = Depends(get_database)):
->>>>>>> 1c0dc625
+async def get_current_player(request: Request, current_user: dict = Depends(get_current_user), db:AsyncIOMotorDatabase = Depends(get_database), db: AsyncIOMotorDatabase = Depends(get_database)):
     """Get current player information."""
     try:
         player_id = current_user.get("sub")
