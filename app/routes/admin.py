from fastapi import APIRouter, Body, HTTPException, Depends, Query, Request, Response
from fastapi.security import HTTPBearer, HTTPAuthorizationCredentials
from motor.motor_asyncio import AsyncIOMotorDatabase
from app.schemas.game import GameLevelUpdate, LeaderboardResponse
from app.schemas.player import AdminLogin, AdminCreate
from app.auth.token_manager import token_manager
from app.auth.cookie_auth import verify_admin, get_current_user
from app.utils.cookie_utils import set_auth_cookies, clear_auth_cookies
from app.services.analytics import analytics_service
from app.db.mongo import db, get_database
from app.services.logging_service import logging_service
from app.core.config import settings
from datetime import datetime, timedelta
import logging
from typing import Annotated, Callable, Optional, List
from passlib.context import CryptContext
from bson import ObjectId
from app.models.adminschemas import TokenResponse, AdminResponse
from motor.motor_asyncio import AsyncIOMotorDatabase

from app.utils.crypto_dependencies import EncryptedBody, decrypt_body, decrypt_data_param
from app.schemas.player import BanRequest

logger = logging.getLogger(__name__)
router = APIRouter(prefix="", tags=["admin"])
security = HTTPBearer()

# Password hashing
pwd_context = CryptContext(schemes=["bcrypt"], deprecated="auto")

def verify_password(plain_password: str, hashed_password: str) -> bool:
    """Verify a password against its hash."""
    print(plain_password,hashed_password,"plain_password,hashed_password")
    return pwd_context.verify(plain_password, hashed_password)

def get_password_hash(password: str) -> str:
    """Hash a password."""
    return pwd_context.hash(password)

# Remove the old verify_admin function as we're importing it from cookie_auth

@router.post("/login", response_model=TokenResponse )
async def admin_login( response: Response , _: Annotated[AdminLogin, Body(...,description="Encrypted payload in runtime. This model is used for documentation.")],admin_data: AdminLogin = Depends(decrypt_body(AdminLogin)), db:AsyncIOMotorDatabase = Depends(get_database)):
    """Admin login with username and password."""
    try:
<<<<<<< HEAD
        print(admin_data,"admin_data")
    
=======
        print(admin_data.username,"username")
        db = get_database()
        
>>>>>>> 495462a0
        # Find admin by username
        admin_doc = await db.players.find_one({
            "email": admin_data.username,
            "playertype": {"$in": [0, 1]}  # Allow both SUPERADMIN and ADMINEMPLOYEE
        })
        
       
        if not admin_doc:
            raise HTTPException(status_code=401, detail="Invalid credentials")
        # Verify password
        if not verify_password(admin_data.password, admin_doc.get("password_hash", "")):
            print("invalid credentials")
            raise HTTPException(status_code=401, detail="Invalid credentials")
        
        # Check if admin is active
        if not admin_doc.get("is_active", True):
            raise HTTPException(status_code=403, detail="Admin account is deactivated")
        
        # Update last login
        await db.players.update_one(
            {"_id": admin_doc["_id"]},
            {"$set": {"last_login": datetime.utcnow()}}
        )
        
        # Generate tokens
        access_token = token_manager.create_access_token({
            "sub": str(admin_doc["_id"]), 
            "username": admin_doc["username"],
            "playertype": admin_doc.get("playertype", 1)
        })
        
        # Create refresh token
        refresh_token = token_manager.create_refresh_token({
            "sub": str(admin_doc["_id"]),
            "username": admin_doc["username"],
            "playertype": admin_doc.get("playertype", 1)
        })
        
        logger.info(f"Admin logged in: {admin_doc['username']}")
        
        # Set cookies
        set_auth_cookies(response, access_token, refresh_token)
        
        token_response = TokenResponse(
            access_token=access_token,
            refresh_token=refresh_token,
            expires_in=settings.access_token_expire_minutes * 60
        )
        return token_response
        
    except HTTPException:
        raise
    except Exception as e:
        logger.error(f"Admin login failed: {e}")
        raise HTTPException(status_code=500, detail="Login failed")

@router.post("/create", response_model=AdminResponse )
async def create_admin(
    request: Request,
    _: Annotated[AdminCreate, Body(..., description="Encrypted payload only for docs")],
    admin_data: AdminCreate = Depends(decrypt_body(AdminCreate)),
    db:AsyncIOMotorDatabase = Depends(get_database),
    current_admin: dict = Depends(verify_admin), 
):
    """Create a new admin user (requires existing admin authentication)."""
    try:
       
        
        # Check if admin already exists
        existing_admin = await db.players.find_one({
            "username": admin_data.username,
            "playertype": {"$in": [0, 1]}  # Allow both SUPERADMIN and ADMINEMPLOYEE
        })
        
        if existing_admin:
            raise HTTPException(status_code=400, detail="Admin already exists")
        
        # Create new admin
        admin_user = {
            "username": admin_data.username,
            "email": admin_data.email,
            "password_hash": get_password_hash(admin_data.password),
            "wallet_address": None,  # Placeholder
            "playertype": 1,
            "is_active": True,
            "is_verified": True,
            "token_balance": 0,
            "total_games_played": 0,
            "total_tokens_earned": 0,
            "total_tokens_spent": 0,
            "created_at": datetime.utcnow(),
            "last_login": None
        }
        
        result = await db.players.insert_one(admin_user)
        admin_user["_id"] = result.inserted_id
        
        logger.info(f"New admin created: {admin_data.username}")
        
        response = AdminResponse(
            id=str(admin_user["_id"]),
            username=admin_user["username"],
            email=admin_user["email"],
            is_admin=True,  # Always True for admin users
            is_active=admin_user["is_active"],
            created_at=admin_user["created_at"],
            last_login=admin_user["last_login"]
        )
        return response
        
    except HTTPException:
        raise
    except Exception as e:
        logger.error(f"Create admin failed: {e}")
        raise HTTPException(status_code=500, detail="Failed to create admin")

@router.get("/me", response_model=AdminResponse)
async def get_current_admin(
    current_admin: dict = Depends(verify_admin),
    db: AsyncIOMotorDatabase = Depends(get_database),
    params = Depends(decrypt_data_param)
):
    """Get current admin information with optional encrypted parameters."""
    try:
        print(params,"params")
        
        admin_doc = await db.players.find_one({"_id": ObjectId(current_admin.get("sub"))})
        
        if not admin_doc or admin_doc.get("playertype") not in [0, 1]:
            raise HTTPException(status_code=404, detail="Admin not found")
        
        response = AdminResponse(
            id=str(admin_doc["_id"]),
            username=admin_doc["username"],
            email=admin_doc.get("email"),
            is_admin=True,  # Always True for admin users
            is_active=admin_doc.get("is_active", True),
            created_at=admin_doc["created_at"],
            last_login=admin_doc.get("last_login")
        )
        return response
    except HTTPException:
        raise
    except Exception as e:
        logger.error(f"Get current admin failed: {e}")
        raise HTTPException(status_code=500, detail="Failed to get admin information")

@router.post("/refresh", response_model=TokenResponse)
async def admin_refresh_token(request: Request, response: Response ,  db:AsyncIOMotorDatabase = Depends(get_database)):
    """Refresh admin access token using refresh token from cookies."""
    try:
        # Get refresh token from cookies
        from app.auth.cookie_auth import cookie_auth
        refresh_token = cookie_auth.get_refresh_token_from_cookies(request)
        
        if not refresh_token:
            raise HTTPException(status_code=401, detail="No refresh token found")
        
        # Verify refresh token
        payload = token_manager.verify_refresh_token(refresh_token)
        if not payload:
            raise HTTPException(status_code=401, detail="Invalid refresh token")
        
        # Check if it's an admin token
        if payload.get("playertype") not in [0, 1]:
            raise HTTPException(status_code=403, detail="Admin access required")
        
        admin_id = payload.get("sub")
        username = payload.get("username")
        
        if not admin_id or not username:
            raise HTTPException(status_code=401, detail="Invalid token payload")
        
        # Get admin from database
        
        admin_doc = await db.players.find_one({
            "_id": ObjectId(admin_id),
            "playertype": {"$in": [0, 1]},  # Allow both SUPERADMIN and ADMINEMPLOYEE
            "is_active": True
        })
        
        if not admin_doc:
            raise HTTPException(status_code=404, detail="Admin not found or inactive")
        
        # Generate new tokens
        access_token = token_manager.create_access_token({
            "sub": str(admin_doc["_id"]), 
            "username": admin_doc["username"],
            "playertype": admin_doc.get("playertype", 0) in [0, 1],
            "is_admin": admin_doc.get("is_admin", True)
        })
        
        new_refresh_token = token_manager.create_refresh_token({
            "sub": str(admin_doc["_id"]),
            "username": admin_doc["username"],
            "playertype": admin_doc.get("playertype", 0) in [0, 1]
        })
        
        logger.info(f"Admin token refreshed: {admin_doc['username']}")
        
        # Set new cookies
        set_auth_cookies(response, access_token, new_refresh_token)
        
        token_response = TokenResponse(
            access_token=access_token,
            refresh_token=new_refresh_token,
            expires_in=settings.access_token_expire_minutes * 60
        )
        return token_response
        
    except HTTPException:
        raise
    except Exception as e:
        logger.error(f"Admin token refresh failed: {e}")
        raise HTTPException(status_code=500, detail="Token refresh failed")

@router.post("/logout")
async def admin_logout(request: Request, response: Response):
    """Admin logout - clear authentication cookies."""
    try:
        # Clear authentication cookies
        clear_auth_cookies(response)
        
        logger.info("Admin logged out successfully")
        
        logout_response = {"message": "Successfully logged out"}
        return logout_response
        
    except Exception as e:
        logger.error(f"Admin logout failed: {e}")
        raise HTTPException(status_code=500, detail="Logout failed")

@router.get("/dashboard")
async def get_admin_dashboard(request: Request, current_admin: dict = Depends(verify_admin), db:AsyncIOMotorDatabase = Depends(get_database)):
    """Get admin dashboard data."""
    try:
        # Get platform analytics
        platform_stats = await analytics_service.get_platform_analytics()
        
        response_data = {
            "platform_stats": platform_stats,
            "timestamp": datetime.utcnow()
        }
        
        return response_data
        
    except HTTPException:
        raise
    except Exception as e:
        logger.error(f"Get admin dashboard failed: {e}")
        raise HTTPException(status_code=500, detail="Failed to get admin dashboard")

@router.get("/analytics/platform")
async def get_platform_analytics(request: Request, current_admin: dict = Depends(verify_admin), db:AsyncIOMotorDatabase = Depends(get_database)):
    """Get comprehensive platform analytics."""
    try:
        analytics = await analytics_service.get_platform_analytics()
        
        return analytics
        
    except HTTPException:
        raise
    except Exception as e:
        logger.error(f"Get platform analytics failed: {e}")
        raise HTTPException(status_code=500, detail="Failed to get platform analytics")

@router.get("/analytics/heatmap")
async def get_heatmap_data(
    request: Request,
    game_type: str,
    level: int,
    time_range: str = "24h",
    credentials: HTTPAuthorizationCredentials = Depends(security),
    db:AsyncIOMotorDatabase = Depends(get_database),
):
    """Get heatmap data for game interactions."""
    try:
        await verify_admin(request, credentials)
        
        heatmap_data = await analytics_service.generate_heatmap_data(game_type, level, time_range)
        
        return heatmap_data
        
    except HTTPException:
        raise
    except Exception as e:
        logger.error(f"Get heatmap data failed: {e}")
        raise HTTPException(status_code=500, detail="Failed to get heatmap data")

@router.put("/levels/{level_id}")
async def update_game_level(
    request: Request,
    level_id: str,
    body_schema: Annotated[GameLevelUpdate, Body(..., description="Encrypted payload in runtime. This model is used for documentation.")],
    level_data: GameLevelUpdate = Depends(decrypt_body(GameLevelUpdate)),
    credentials: HTTPAuthorizationCredentials = Depends(security),
    db:AsyncIOMotorDatabase = Depends(get_database),
):
    """Update game level configuration."""
    try:
        await verify_admin(request, credentials)
        
        
        
        # Build update data
        update_data = {}
        if level_data.entry_cost is not None:
            update_data["entry_cost"] = level_data.entry_cost
        if level_data.reward_multiplier is not None:
            update_data["reward_multiplier"] = level_data.reward_multiplier
        if level_data.time_limit is not None:
            update_data["time_limit"] = level_data.time_limit
        if level_data.difficulty_multiplier is not None:
            update_data["difficulty_multiplier"] = level_data.difficulty_multiplier
        if level_data.max_attempts is not None:
            update_data["max_attempts"] = level_data.max_attempts
        if level_data.is_active is not None:
            update_data["is_active"] = level_data.is_active
        
        if update_data:
            update_data["updated_at"] = datetime.utcnow()
            result = await db.game_levels.update_one(
                {"_id": level_id},
                {"$set": update_data}
            )
            
            if result.modified_count == 0:
                raise HTTPException(status_code=404, detail="Game level not found")
            
            logger.info(f"Game level {level_id} updated: {update_data}")
            
            response_data = {"message": "Game level updated successfully"}
            return response_data
        else:
            response_data = {"message": "No changes to update"}
            return response_data
        
    except HTTPException:
        raise
    except Exception as e:
        logger.error(f"Update game level failed: {e}")
        raise HTTPException(status_code=500, detail="Failed to update game level")

@router.get("/players")
async def get_all_players(
    request: Request,
    credentials: HTTPAuthorizationCredentials = Depends(security),
    limit: int = 50,
    offset: int = 0,
    is_banned: Optional[bool] = None,
    db:AsyncIOMotorDatabase = Depends(get_database),
):
    """Get all players with optional filtering."""
    try:
        await verify_admin(request, credentials)
        
        
        
        # Build query
        query = {}
        if is_banned is not None:
            query["is_banned"] = is_banned
        
        # Get players
        players = await db.players.find(query).skip(offset).limit(limit).to_list(length=limit)
        total_count = await db.players.count_documents(query)
        
        response_data = {
            "players": [
                {
                    "id": str(player["_id"]),
                    "username": player["username"],
                    "wallet_address": player["wallet_address"],
                    "email": player.get("email"),
                    "token_balance": player["token_balance"],
                    "total_games_played": player["total_games_played"],
                    "is_active": player["is_active"],
                    "is_banned": player["is_banned"],
                    "ban_reason": player.get("ban_reason"),
                    "created_at": player["created_at"],
                    "last_login": player.get("last_login")
                }
                for player in players
            ],
            "total_count": total_count,
            "limit": limit,
            "offset": offset
        }
        
        return response_data
        
    except HTTPException:
        raise
    except Exception as e:
        logger.error(f"Get all players failed: {e}")
        raise HTTPException(status_code=500, detail="Failed to get players")

@router.post("/players/{player_id}/ban")
async def ban_player(
    request: Request,
    player_id: str,
    body_schema: Annotated[BanRequest, Body(..., description="Encrypted payload in runtime. This model is used for documentation.")],
    ban_data: BanRequest = Depends(decrypt_body(BanRequest)),
    credentials: HTTPAuthorizationCredentials = Depends(security),
    db:AsyncIOMotorDatabase = Depends(get_database),
):
    """Ban a player."""
    try:
        await verify_admin(request, credentials)
        
        
        db = get_database()
        
        result = await db.players.update_one(
            {"_id": player_id},
            {
                "$set": {
                    "is_banned": True,
                    "ban_reason": ban_data.reason,
                    "updated_at": datetime.utcnow()
                }
            }
        )
        
        if result.modified_count == 0:
            raise HTTPException(status_code=404, detail="Player not found")
        
        logger.info(f"Player {player_id} banned: {ban_data.reason}")
        
        response_data = {"message": "Player banned successfully"}
        return response_data
        
    except HTTPException:
        raise
    except Exception as e:
        logger.error(f"Ban player failed: {e}")
        raise HTTPException(status_code=500, detail="Failed to ban player")

@router.post("/players/{player_id}/unban")
async def unban_player(
    request: Request,
    player_id: str,
    credentials: HTTPAuthorizationCredentials = Depends(security),
    db:AsyncIOMotorDatabase = Depends(get_database)
):
    """Unban a player."""
    try:
        await verify_admin(request, credentials)
        
        
        
        result = await db.players.update_one(
            {"_id": player_id},
            {
                "$set": {
                    "is_banned": False,
                    "ban_reason": None,
                    "updated_at": datetime.utcnow()
                }
            }
        )
        
        if result.modified_count == 0:
            raise HTTPException(status_code=404, detail="Player not found")
        
        logger.info(f"Player {player_id} unbanned")
        
        response_data = {"message": "Player unbanned successfully"}
        return response_data
        
    except HTTPException:
        raise
    except Exception as e:
        logger.error(f"Unban player failed: {e}")
        raise HTTPException(status_code=500, detail="Failed to unban player")

@router.get("/leaderboard", response_model=LeaderboardResponse)
async def get_leaderboard(
    request: Request,
    credentials: HTTPAuthorizationCredentials = Depends(security),
    page: int = 1,
    page_size: int = 20,
    db:AsyncIOMotorDatabase = Depends(get_database),
):
    """Get platform leaderboard."""
    try:
        await verify_admin(request, credentials)
        
        
        
        # Calculate skip
        skip = (page - 1) * page_size
        
        # Get players sorted by total tokens earned
        players = await db.players.find({}).sort("total_tokens_earned", -1).skip(skip).limit(page_size).to_list(length=page_size)
        total_players = await db.players.count_documents({})
        
        # Calculate ranks
        entries = []
        for i, player in enumerate(players):
            rank = skip + i + 1
            
            # Calculate win rate (simplified)
            win_rate = 0.5  # Placeholder - calculate from actual game data
            
            entries.append({
                "player_id": str(player["_id"]),
                "username": player["username"],
                "wallet_address": player["wallet_address"],
                "total_tokens_earned": player["total_tokens_earned"],
                "total_games_played": player["total_games_played"],
                "win_rate": win_rate,
                "average_completion": 75.0,  # Placeholder
                "rank": rank
            })
        
        response_data = LeaderboardResponse(
            entries=entries,
            total_players=total_players,
            page=page,
            page_size=page_size
        )
        return response_data
        
    except HTTPException:
        raise
    except Exception as e:
        logger.error(f"Get leaderboard failed: {e}")
        raise HTTPException(status_code=500, detail="Failed to get leaderboard")

@router.get("/transactions")
async def get_all_transactions(
    request: Request,
    credentials: HTTPAuthorizationCredentials = Depends(security),
    limit: int = 50,
    offset: int = 0,
    transaction_type: Optional[str] = None,
    db:AsyncIOMotorDatabase = Depends(get_database),
):
    """Get all transactions."""
    try:
        await verify_admin(request, credentials)
        
        
        
        # Build query
        query = {}
        if transaction_type:
            query["transaction_type"] = transaction_type
        
        # Get transactions
        transactions = await db.transactions.find(query).sort("created_at", -1).skip(offset).limit(limit).to_list(length=limit)
        total_count = await db.transactions.count_documents(query)
        
        response_data = {
            "transactions": [
                {
                    "id": str(tx["_id"]),
                    "player_id": str(tx["player_id"]),
                    "transaction_type": tx["transaction_type"],
                    "amount": tx["amount"],
                    "game_id": str(tx["game_id"]) if tx.get("game_id") else None,
                    "description": tx["description"],
                    "status": tx["status"],
                    "tx_hash": tx.get("tx_hash"),
                    "created_at": tx["created_at"],
                    "completed_at": tx.get("completed_at")
                }
                for tx in transactions
            ],
            "total_count": total_count,
            "limit": limit,
            "offset": offset
        }
        
        return response_data
        
    except HTTPException:
        raise
    except Exception as e:
        logger.error(f"Get all transactions failed: {e}")
        raise HTTPException(status_code=500, detail="Failed to get transactions")

@router.get("/logs/requests")
async def get_request_logs(
    request: Request,
    player_id: Optional[str] = Query(None, description="Filter by player ID"),
    path: Optional[str] = Query(None, description="Filter by path"),
    status_code: Optional[int] = Query(None, description="Filter by status code"),
    start_date: Optional[datetime] = Query(None, description="Start date"),
    end_date: Optional[datetime] = Query(None, description="End date"),
    limit: int = Query(100, le=1000, description="Number of logs to return"),
    admin_token: dict = Depends(verify_admin),
    db:AsyncIOMotorDatabase = Depends(get_database),
):
    """Get request logs with filtering options."""
    try:
        logs = await logging_service.get_request_logs(
            player_id=player_id,
            path=path,
            status_code=status_code,
            start_date=start_date,
            end_date=end_date,
            limit=limit
        )
        
        response_data = {
            "success": True,
            "data": logs,
            "count": len(logs)
        }
        return response_data
    except Exception as e:
        logger.error(f"Failed to get request logs: {e}")
        raise HTTPException(status_code=500, detail="Failed to retrieve request logs")

@router.get("/logs/security")
async def get_security_logs(
    request: Request,
    event_type: Optional[str] = Query(None, description="Filter by event type"),
    player_id: Optional[str] = Query(None, description="Filter by player ID"),
    severity: Optional[str] = Query(None, description="Filter by severity"),
    start_date: Optional[datetime] = Query(None, description="Start date"),
    end_date: Optional[datetime] = Query(None, description="End date"),
    limit: int = Query(100, le=1000, description="Number of logs to return"),
    admin_token: dict = Depends(verify_admin),
    db:AsyncIOMotorDatabase = Depends(get_database),
):
    """Get security logs with filtering options."""
    try:
        logs = await logging_service.get_security_logs(
            event_type=event_type,
            player_id=player_id,
            severity=severity,
            start_date=start_date,
            end_date=end_date,
            limit=limit
        )
        
        response_data = {
            "success": True,
            "data": logs,
            "count": len(logs)
        }
        return response_data
    except Exception as e:
        logger.error(f"Failed to get security logs: {e}")
        raise HTTPException(status_code=500, detail="Failed to retrieve security logs")

@router.get("/logs/game-actions")
async def get_game_action_logs(
    request: Request,
    game_id: Optional[str] = Query(None, description="Filter by game ID"),
    player_id: Optional[str] = Query(None, description="Filter by player ID"),
    action_type: Optional[str] = Query(None, description="Filter by action type"),
    start_date: Optional[datetime] = Query(None, description="Start date"),
    end_date: Optional[datetime] = Query(None, description="End date"),
    limit: int = Query(100, le=1000, description="Number of logs to return"),
    admin_token: dict = Depends(verify_admin),
    db:AsyncIOMotorDatabase = Depends(get_database),
):
    """Get game action logs with filtering options."""
    try:
        logs = await logging_service.get_game_action_logs(
            game_id=game_id,
            player_id=player_id,
            action_type=action_type,
            start_date=start_date,
            end_date=end_date,
            limit=limit
        )
        
        response_data = {
            "success": True,
            "data": logs,
            "count": len(logs)
        }
        return response_data
    except Exception as e:
        logger.error(f"Failed to get game action logs: {e}")
        raise HTTPException(status_code=500, detail="Failed to retrieve game action logs")

@router.get("/logs/statistics")
async def get_log_statistics(
    request: Request,
    admin_token: dict = Depends(verify_admin),
    db:AsyncIOMotorDatabase = Depends(get_database),
):
    """Get logging statistics and metrics."""
    try:
        stats = await logging_service.get_log_statistics()
        
        response_data = {
            "success": True,
            "data": stats
        }
        return response_data
    except Exception as e:
        logger.error(f"Failed to get log statistics: {e}")
        raise HTTPException(status_code=500, detail="Failed to retrieve log statistics")

@router.post("/logs/cleanup")
async def cleanup_old_logs(
    request: Request,
    admin_token: dict = Depends(verify_admin),
    db:AsyncIOMotorDatabase = Depends(get_database),
):
    """Clean up old logs based on TTL."""
    try:
        result = await logging_service.cleanup_old_logs()
        
        response_data = {
            "success": True,
            "data": result,
            "message": "Log cleanup completed successfully"
        }
        return response_data
    except Exception as e:
        logger.error(f"Failed to cleanup logs: {e}")
        raise HTTPException(status_code=500, detail="Failed to cleanup logs")

@router.get("/logs/export")
async def export_logs(
    request: Request,
    log_type: str = Query(..., description="Type of logs to export: requests, security, game-actions"),
    start_date: Optional[datetime] = Query(None, description="Start date"),
    end_date: Optional[datetime] = Query(None, description="End date"),
    format: str = Query("json", description="Export format: json, csv"),
    admin_token: dict = Depends(verify_admin),
    db:AsyncIOMotorDatabase = Depends(get_database),
):
    """Export logs in specified format."""
    try:
        if log_type == "requests":
            logs = await logging_service.get_request_logs(
                start_date=start_date,
                end_date=end_date,
                limit=10000  # Higher limit for export
            )
        elif log_type == "security":
            logs = await logging_service.get_security_logs(
                start_date=start_date,
                end_date=end_date,
                limit=10000
            )
        elif log_type == "game-actions":
            logs = await logging_service.get_game_action_logs(
                start_date=start_date,
                end_date=end_date,
                limit=10000
            )
        else:
            raise HTTPException(status_code=400, detail="Invalid log type")
        
        if format == "csv":
            # Convert to CSV format
            import csv
            import io
            
            output = io.StringIO()
            if logs:
                writer = csv.DictWriter(output, fieldnames=logs[0].keys())
                writer.writeheader()
                writer.writerows(logs)
            
            response_data = {
                "success": True,
                "data": output.getvalue(),
                "format": "csv",
                "filename": f"{log_type}_logs_{datetime.utcnow().strftime('%Y%m%d_%H%M%S')}.csv"
            }
        else:
            response_data = {
                "success": True,
                "data": logs,
                "format": "json",
                "count": len(logs)
            }
        
        return response_data
            
    except Exception as e:
        logger.error(f"Failed to export logs: {e}")
        raise HTTPException(status_code=500, detail="Failed to export logs") <|MERGE_RESOLUTION|>--- conflicted
+++ resolved
@@ -43,14 +43,8 @@
 async def admin_login( response: Response , _: Annotated[AdminLogin, Body(...,description="Encrypted payload in runtime. This model is used for documentation.")],admin_data: AdminLogin = Depends(decrypt_body(AdminLogin)), db:AsyncIOMotorDatabase = Depends(get_database)):
     """Admin login with username and password."""
     try:
-<<<<<<< HEAD
         print(admin_data,"admin_data")
     
-=======
-        print(admin_data.username,"username")
-        db = get_database()
-        
->>>>>>> 495462a0
         # Find admin by username
         admin_doc = await db.players.find_one({
             "email": admin_data.username,
