from fastapi import APIRouter, Body, HTTPException, Depends, Query, Request, Response
from fastapi.security import HTTPBearer, HTTPAuthorizationCredentials
from motor.motor_asyncio import AsyncIOMotorDatabase
from app.schemas.game import GameLevelUpdate, LeaderboardResponse
from app.schemas.player import AdminLogin, AdminCreate
from app.auth.token_manager import token_manager
from app.models.player import Player,PlayerResponse
import time
from app.auth.cookie_auth import verify_admin, get_current_user
from app.utils.cookie_utils import set_auth_cookies, clear_auth_cookies
from app.services.analytics import analytics_service
from app.db.mongo import db, get_database
from app.services.logging_service import logging_service
from app.core.config import settings
from datetime import datetime, timedelta
import logging
from typing import Annotated, Callable, Optional, List
from passlib.context import CryptContext
from bson import ObjectId
from app.models.adminschemas import TokenResponse, AdminResponse
from motor.motor_asyncio import AsyncIOMotorDatabase
from app.models.player import CustomPlayerResponse, MenuItem, PermissionItem
from app.core.enums import PlayerType
from app.auth.cookie_auth import get_current_user, get_current_user_optional


from app.utils.crypto_dependencies import EncryptedBody, decrypt_body, decrypt_data_param
from app.schemas.player import BanRequest

logger = logging.getLogger(__name__)
router = APIRouter(prefix="", tags=["admin"])
security = HTTPBearer()

# Password hashing
pwd_context = CryptContext(schemes=["bcrypt"], deprecated="auto")

def verify_password(plain_password: str, hashed_password: str) -> bool:
    """Verify a password against its hash."""
    print(plain_password,hashed_password,"plain_password,hashed_password")
    return pwd_context.verify(plain_password, hashed_password)

def get_password_hash(password: str) -> str:
    """Hash a password."""
    return pwd_context.hash(password)

# Remove the old verify_admin function as we're importing it from cookie_auth

@router.post("/login", response_model=TokenResponse  )
async def admin_login( response: Response ,    admin_data: AdminLogin = Depends(decrypt_body(AdminLogin)), db:AsyncIOMotorDatabase = Depends(get_database)):
    """Admin login with username and password."""
    try:
        print(admin_data,"admin_data")
    
        # Find admin by username
        admin_doc = await db.players.find_one({
            "email": admin_data.username,
<<<<<<< HEAD
            "player_type": {"$in": [0, 1]} 
=======
            "player_type": {"$in": [PlayerType.ADMINEMPLOYEE,PlayerType.SUPERADMIN]}  # Allow both SUPERADMIN and ADMINEMPLOYEE
>>>>>>> fb4ec4b2
        })
        print("admin_doc",admin_doc)

       
        if not admin_doc:
            raise HTTPException(status_code=401, detail="Invalid credentials")
        # Verify password
        if not verify_password(admin_data.password, admin_doc.get("password_hash", "")):
            print("invalid credentials")
            raise HTTPException(status_code=401, detail="Invalid credentials")
        
        # Check if admin is active
        if not admin_doc.get("is_active", True):
            raise HTTPException(status_code=403, detail="Admin account is deactivated")
        
        # Update last login
        await db.players.update_one(
            {"_id": admin_doc["_id"]},
            {"$set": {"last_login": datetime.utcnow()}}
        )
        
        # Generate tokens
        access_token = token_manager.create_access_token({
            "sub": str(admin_doc["_id"]), 
            "username": admin_doc["username"],
            "player_type": admin_doc.get("player_type", PlayerType.ADMINEMPLOYEE)
        })
        
        # Create refresh token
        refresh_token = token_manager.create_refresh_token({
            "sub": str(admin_doc["_id"]),
            "username": admin_doc["username"],
            "player_type": admin_doc.get("player_type", PlayerType.ADMINEMPLOYEE)
        })
        
        logger.info(f"Admin logged in: {admin_doc['username']}")
        
        # Set cookies
        set_auth_cookies(response, access_token, refresh_token)
        
        token_response = TokenResponse(
            access_token=access_token,
            refresh_token=refresh_token,
            expires_in=settings.access_token_expire_minutes * 60
        )
        return token_response
        
    except HTTPException:
        raise
    except Exception as e:
        logger.error(f"Admin login failed: {e}")
        raise HTTPException(status_code=500, detail="Login failed")

@router.post("/create", response_model=AdminResponse )
async def create_admin(
    request: Request,
    admin_data: AdminCreate = Depends(decrypt_body(AdminCreate)),
    db:AsyncIOMotorDatabase = Depends(get_database),
    current_admin: dict = Depends(verify_admin), 
):
    """Create a new admin user (requires existing admin authentication)."""
    try:
       
        
        # Check if admin already exists
        existing_admin = await db.players.find_one({
            "username": admin_data.username,
            "player_type": {"$in": [PlayerType.ADMINEMPLOYEE,PlayerType.SUPERADMIN]}  # Allow both SUPERADMIN and ADMINEMPLOYEE
        })
        
        if existing_admin:
            raise HTTPException(status_code=400, detail="Admin already exists")
        
        # Create new admin
        admin_user = {
            "username": admin_data.username,
            "email": admin_data.email,
            "password_hash": get_password_hash(admin_data.password),
            "wallet_address": None,  # Placeholder
            "player_type": 1,
            "is_active": True,
            "is_verified": True,
            "token_balance": 0,
            "total_games_played": 0,
            "total_tokens_earned": 0,
            "total_tokens_spent": 0,
            "created_at": datetime.utcnow(),
            "last_login": None
        }
        
        result = await db.players.insert_one(admin_user)
        admin_user["_id"] = result.inserted_id
        
        logger.info(f"New admin created: {admin_data.username}")
        
        response = AdminResponse(
            id=str(admin_user["_id"]),
            username=admin_user["username"],
            email=admin_user["email"],
            is_admin=True,  # Always True for admin users
            is_active=admin_user["is_active"],
            created_at=admin_user["created_at"],
            last_login=admin_user["last_login"]
        )
        return response
        
    except HTTPException:
        raise
    except Exception as e:
        logger.error(f"Create admin failed: {e}")
        raise HTTPException(status_code=500, detail="Failed to create admin")

<<<<<<< HEAD
@router.get("/me", response_model=AdminResponse)
async def get_current_admin(
    current_admin: dict = Depends(verify_admin),
    db: AsyncIOMotorDatabase = Depends(get_database),
=======
@router.get("/me", response_model=CustomPlayerResponse)
async def get_current_player(
    request: Request,
    current_user: Player = Depends(get_current_user),
    db: AsyncIOMotorDatabase = Depends(get_database)
>>>>>>> fb4ec4b2
):
    
    start_time = time.time()
    
    try:
<<<<<<< HEAD

        response = AdminResponse(
            id=str(current_admin["_id"]),
            username=current_admin["username"],
            email=current_admin.get("email",""),
            is_admin=True, 
            is_active=current_admin.get("is_active", True),
            created_at=current_admin["created_at"],
            last_login=current_admin.get("last_login")
=======
        print(current_user)

        # Handle superadmin
        if current_user.player_type == PlayerType.SUPERADMIN:
            # Superadmin: fetch all menus
            all_menus = await db.menu_master.find({}).to_list(None)

            menu_map = {str(m["_id"]): m for m in all_menus}

            top_menus = [m for m in all_menus if m["menu_type"] == 1]
            response_data = []

            for top_menu in top_menus:
                top_id = str(top_menu["_id"])

                # Get direct permissions
                permissions = [
                    PermissionItem(
                        id=str(p["_id"]),
                        menu_name=p.get("menu_name"),
                        menu_value=p.get("menu_value"),
                        menu_type=p.get("menu_type"),
                        menu_order=p.get("menu_order"),
                        fk_parent_id=str(p.get("fk_parent_id")),
                        description=p.get("description"),
                        can_access=True,
                        router_url=p.get("router_url", "")
                    )
                    for p in all_menus
                    if p.get("menu_type") == 3 and str(p.get("fk_parent_id")) == top_id
                ]

                # Get submenus and their permissions
                submenus = []
                for sm in all_menus:
                    if sm.get("menu_type") == 2 and str(sm.get("fk_parent_id")) == top_id:
                        submenu_permissions = [
                            PermissionItem(
                                id=str(p["_id"]),
                                menu_name=p.get("menu_name"),
                                menu_value=p.get("menu_value"),
                                menu_type=p.get("menu_type"),
                                menu_order=p.get("menu_order"),
                                fk_parent_id=str(p.get("fk_parent_id")),
                                description=p.get("description"),
                                can_access=True,
                                router_url=p.get("router_url", "")
                            )
                            for p in all_menus
                            if p.get("menu_type") == 3 and str(p.get("fk_parent_id")) == str(sm["_id"])
                        ]

                        submenus.append(MenuItem(
                            id=str(sm["_id"]),
                            menu_name=sm.get("menu_name"),
                            menu_value=sm.get("menu_value"),
                            menu_type=sm.get("menu_type"),
                            menu_order=sm.get("menu_order"),
                            fk_parent_id=str(sm.get("fk_parent_id")),
                            can_show=sm.get("can_show"),
                            router_url=sm.get("router_url"),
                            menu_icon=sm.get("menu_icon"),
                            active_urls=sm.get("active_urls", []),
                            mobile_access=sm.get("mobile_access"),
                            permission=submenu_permissions,
                            submenu=[]
                        ))

                response_data.append(MenuItem(
                    id=top_id,
                    menu_name=top_menu.get("menu_name"),
                    menu_value=top_menu.get("menu_value"),
                    menu_type=top_menu.get("menu_type"),
                    menu_order=top_menu.get("menu_order"),
                    fk_parent_id=top_menu.get("fk_parent_id"),
                    can_show=top_menu.get("can_show"),
                    router_url=top_menu.get("router_url"),
                    menu_icon=top_menu.get("menu_icon"),
                    active_urls=top_menu.get("active_urls", []),
                    mobile_access=top_menu.get("mobile_access"),
                    permission=permissions,
                    submenu=submenus
                ))

            return CustomPlayerResponse(
                page_count=len(response_data),
                response_data=response_data,
                full_name= current_user.username,
                profile_photo=current_user.profile_photo
            )

        # If not superadmin, check for role and permissions
        role_id = current_user.fk_role_id
        if not role_id:
            return CustomPlayerResponse(
                page_count=0,
                response_data=[],
                full_name=current_user.username,
                profile_photo=current_user.profile_photo
            )

        role_id = ObjectId(role_id) if isinstance(role_id, str) else role_id
        role_doc = await db.roles.find_one({"_id": role_id})
        if not role_doc:
            return CustomPlayerResponse(
                page_count=0,
                response_data=[],
                full_name=current_user.username,
                profile_photo=current_user.profile_photo
            )

        raw_permissions = role_doc.get("permissions", [])
        if not raw_permissions:
            return CustomPlayerResponse(
                page_count=0,
                response_data=[],
                full_name=current_user.username,
                profile_photo=current_user.profile_photo
            )

            # Step 1: Extract permitted menu IDs from raw_permissions
        permitted_menu_ids = {
            perm["fk_menu_id"] for perm in raw_permissions if perm.get("can_access")
        }

        # Step 2: Fetch all permitted menu documents
        permitted_menu_docs = await db.menu_master.find({
            "_id": {"$in": [ObjectId(mid) for mid in permitted_menu_ids]}
        }).to_list(None)

        # Step 3: Build menu_map from permitted menus
        menu_map = {str(m["_id"]): m for m in permitted_menu_docs}

        # Step 4: Fetch missing parent menus
        missing_parent_ids = {
            str(m.get("fk_parent_id"))
            for m in permitted_menu_docs
            if m.get("fk_parent_id") and str(m.get("fk_parent_id")) not in menu_map
        }
        if missing_parent_ids:
            parent_docs = await db.menu_master.find({
                "_id": {"$in": [ObjectId(mid) for mid in missing_parent_ids]}
            }).to_list(None)
            for m in parent_docs:
                menu_map[str(m["_id"])] = m

        # Step 5: Filter top-level menus with their own can_view permission
        top_menus = []
        for m in menu_map.values():
            if m["menu_type"] != 1:
                continue
            menu_id = str(m["_id"])
            for perm in raw_permissions:
                perm_id = perm["fk_menu_id"]
                if perm_id in menu_map:
                    perm_menu = menu_map[perm_id]
                    if (
                        perm_menu.get("menu_type") == 3 and
                        perm_menu.get("menu_value") == "can_view" and
                        str(perm_menu.get("fk_parent_id")) == menu_id
                    ):
                        top_menus.append(m)
                        break

        response_data = []

        # Step 6: Build final structured response
        for top_menu in top_menus:
            top_id = str(top_menu["_id"])

            # Collect top menu permissions
            permissions = []
            for perm in raw_permissions:
                perm_id = perm["fk_menu_id"]
                if perm_id in menu_map:
                    p = menu_map[perm_id]
                    if p.get("menu_type") == 3 and str(p.get("fk_parent_id")) == top_id:
                        permissions.append(PermissionItem(
                            id=perm_id,
                            menu_name=p.get("menu_name"),
                            menu_value=p.get("menu_value"),
                            menu_type=p.get("menu_type"),
                            menu_order=p.get("menu_order"),
                            fk_parent_id=str(p.get("fk_parent_id")),
                            description=p.get("description"),
                            can_access=True,
                            router_url=p.get("router_url", "")
                        ))

            # Collect submenus that have a can_view permission
            submenus = []
            for sm in menu_map.values():
                if sm.get("menu_type") == 2 and str(sm.get("fk_parent_id")) == top_id:
                    submenu_id = str(sm["_id"])
                    submenu_permissions = []
                    has_can_view = False

                    for perm in raw_permissions:
                        if perm["fk_menu_id"] in menu_map:
                            perm_menu = menu_map[perm["fk_menu_id"]]
                            if perm_menu.get("menu_type") == 3 and str(perm_menu.get("fk_parent_id")) == submenu_id:
                                if perm_menu.get("menu_value") == "can_view":
                                    has_can_view = True
                                submenu_permissions.append(PermissionItem(
                                    id=perm["fk_menu_id"],
                                    menu_name=perm_menu.get("menu_name"),
                                    menu_value=perm_menu.get("menu_value"),
                                    menu_type=perm_menu.get("menu_type"),
                                    menu_order=perm_menu.get("menu_order"),
                                    fk_parent_id=str(perm_menu.get("fk_parent_id")),
                                    description=perm_menu.get("description"),
                                    can_access=True,
                                    router_url=perm_menu.get("router_url", "")
                                ))

                    if has_can_view:
                        submenus.append(MenuItem(
                            id=submenu_id,
                            menu_name=sm.get("menu_name"),
                            menu_value=sm.get("menu_value"),
                            menu_type=sm.get("menu_type"),
                            menu_order=sm.get("menu_order"),
                            fk_parent_id=str(sm.get("fk_parent_id")),
                            can_show=sm.get("can_show"),
                            router_url=sm.get("router_url"),
                            menu_icon=sm.get("menu_icon"),
                            active_urls=sm.get("active_urls", []),
                            mobile_access=sm.get("mobile_access"),
                            permission=submenu_permissions,
                            submenu=[]
                        ))

            # Add final top-level menu to response
            response_data.append(MenuItem(
                id=top_id,
                menu_name=top_menu.get("menu_name"),
                menu_value=top_menu.get("menu_value"),
                menu_type=top_menu.get("menu_type"),
                menu_order=top_menu.get("menu_order"),
                fk_parent_id=top_menu.get("fk_parent_id"),
                can_show=top_menu.get("can_show"),
                router_url=top_menu.get("router_url"),
                menu_icon=top_menu.get("menu_icon"),
                active_urls=top_menu.get("active_urls", []),
                mobile_access=top_menu.get("mobile_access"),
                permission=permissions,
                submenu=submenus
            ))
        end_time = time.time()
        print(f"Time taken for /me API: {end_time - start_time:.3f} seconds")
        # Final Response
        return CustomPlayerResponse(
            page_count=len(response_data),
            response_data=response_data,
            full_name=current_user.username,
            profile_photo=current_user.profile_photo
>>>>>>> fb4ec4b2
        )

    except HTTPException:
        raise
    except Exception as e:
        import logging
        logger = logging.getLogger("app.routes.auth")
        logger.error(f"Get current player failed: {e}")
        raise HTTPException(status_code=500, detail="Failed to get player information")

@router.post("/refresh", response_model=TokenResponse)
async def admin_refresh_token(request: Request, response: Response ,  db:AsyncIOMotorDatabase = Depends(get_database)):
    """Refresh admin access token using refresh token from cookies."""
    try:
        # Get refresh token from cookies
        from app.auth.cookie_auth import cookie_auth
        refresh_token = cookie_auth.get_refresh_token_from_cookies(request)
        
        if not refresh_token:
            raise HTTPException(status_code=401, detail="No refresh token found")
        
        # Verify refresh token
        payload = token_manager.verify_refresh_token(refresh_token)
        if not payload:
            raise HTTPException(status_code=401, detail="Invalid refresh token")
        
        # Check if it's an admin token
        if payload.get("player_type") not in [PlayerType.ADMINEMPLOYEE,PlayerType.SUPERADMIN]:
            raise HTTPException(status_code=403, detail="Admin access required")
        
        admin_id = payload.get("sub")
        username = payload.get("username")
        
        if not admin_id or not username:
            raise HTTPException(status_code=401, detail="Invalid token payload")
        
        # Get admin from database
        
        admin_doc = await db.players.find_one({
            "_id": ObjectId(admin_id),
            "player_type": {"$in": [PlayerType.ADMINEMPLOYEE,PlayerType.SUPERADMIN]},  # Allow both SUPERADMIN and ADMINEMPLOYEE
            "is_active": True
        })
        
        if not admin_doc:
            raise HTTPException(status_code=404, detail="Admin not found or inactive")
        
        # Generate new tokens
        access_token = token_manager.create_access_token({
            "sub": str(admin_doc["_id"]), 
            "username": admin_doc["username"],
            "player_type": admin_doc.get("player_type", PlayerType.SUPERADMIN) in [PlayerType.ADMINEMPLOYEE,PlayerType.SUPERADMIN],
            "is_admin": admin_doc.get("is_admin", True)
        })
        
        new_refresh_token = token_manager.create_refresh_token({
            "sub": str(admin_doc["_id"]),
            "username": admin_doc["username"],
            "player_type": admin_doc.get("player_type",PlayerType.SUPERADMIN) in [PlayerType.ADMINEMPLOYEE,PlayerType.SUPERADMIN]
        })
        
        logger.info(f"Admin token refreshed: {admin_doc['username']}")
        
        # Set new cookies
        set_auth_cookies(response, access_token, new_refresh_token)
        
        token_response = TokenResponse(
            access_token=access_token,
            refresh_token=new_refresh_token,
            expires_in=settings.access_token_expire_minutes * 60
        )
        return token_response
        
    except HTTPException:
        raise
    except Exception as e:
        logger.error(f"Admin token refresh failed: {e}")
        raise HTTPException(status_code=500, detail="Token refresh failed")

@router.post("/logout")
async def admin_logout(request: Request, response: Response):
    """Admin logout - clear authentication cookies."""
    try:
        # Clear authentication cookies
        clear_auth_cookies(response)
        
        logger.info("Admin logged out successfully")
        
        logout_response = {"message": "Successfully logged out"}
        return logout_response
        
    except Exception as e:
        logger.error(f"Admin logout failed: {e}")
        raise HTTPException(status_code=500, detail="Logout failed")

@router.get("/dashboard")
async def get_admin_dashboard(request: Request, current_admin: dict = Depends(verify_admin), db:AsyncIOMotorDatabase = Depends(get_database)):
    """Get admin dashboard data."""
    try:
        # Get platform analytics
        platform_stats = await analytics_service.get_platform_analytics()
        
        response_data = {
            "platform_stats": platform_stats,
            "timestamp": datetime.utcnow()
        }
        
        return response_data
        
    except HTTPException:
        raise
    except Exception as e:
        logger.error(f"Get admin dashboard failed: {e}")
        raise HTTPException(status_code=500, detail="Failed to get admin dashboard")

@router.get("/analytics/platform")
async def get_platform_analytics(request: Request, current_admin: dict = Depends(verify_admin), db:AsyncIOMotorDatabase = Depends(get_database)):
    """Get comprehensive platform analytics."""
    try:
        analytics = await analytics_service.get_platform_analytics()
        
        return analytics
        
    except HTTPException:
        raise
    except Exception as e:
        logger.error(f"Get platform analytics failed: {e}")
        raise HTTPException(status_code=500, detail="Failed to get platform analytics")

@router.get("/analytics/heatmap")
async def get_heatmap_data(
    request: Request,
    game_type: str,
    level: int,
    time_range: str = "24h",
    credentials: HTTPAuthorizationCredentials = Depends(security),
    db:AsyncIOMotorDatabase = Depends(get_database),
):
    """Get heatmap data for game interactions."""
    try:
        await verify_admin(request, credentials)
        
        heatmap_data = await analytics_service.generate_heatmap_data(game_type, level, time_range)
        
        return heatmap_data
        
    except HTTPException:
        raise
    except Exception as e:
        logger.error(f"Get heatmap data failed: {e}")
        raise HTTPException(status_code=500, detail="Failed to get heatmap data")

@router.put("/levels/{level_id}")
async def update_game_level(
    request: Request,
    level_id: str,
    level_data: GameLevelUpdate = Depends(decrypt_body(GameLevelUpdate)),
    credentials: HTTPAuthorizationCredentials = Depends(security),
    db:AsyncIOMotorDatabase = Depends(get_database),
):
    """Update game level configuration."""
    try:
        await verify_admin(request, credentials)
        
        
        
        # Build update data
        update_data = {}
        if level_data.entry_cost is not None:
            update_data["entry_cost"] = level_data.entry_cost
        if level_data.reward_multiplier is not None:
            update_data["reward_multiplier"] = level_data.reward_multiplier
        if level_data.time_limit is not None:
            update_data["time_limit"] = level_data.time_limit
        if level_data.difficulty_multiplier is not None:
            update_data["difficulty_multiplier"] = level_data.difficulty_multiplier
        if level_data.max_attempts is not None:
            update_data["max_attempts"] = level_data.max_attempts
        if level_data.is_active is not None:
            update_data["is_active"] = level_data.is_active
        
        if update_data:
            update_data["updated_at"] = datetime.utcnow()
            result = await db.game_levels.update_one(
                {"_id": level_id},
                {"$set": update_data}
            )
            
            if result.modified_count == 0:
                raise HTTPException(status_code=404, detail="Game level not found")
            
            logger.info(f"Game level {level_id} updated: {update_data}")
            
            response_data = {"message": "Game level updated successfully"}
            return response_data
        else:
            response_data = {"message": "No changes to update"}
            return response_data
        
    except HTTPException:
        raise
    except Exception as e:
        logger.error(f"Update game level failed: {e}")
        raise HTTPException(status_code=500, detail="Failed to update game level")

@router.get("/players")
async def get_all_players(
    request: Request,
    credentials: HTTPAuthorizationCredentials = Depends(security),
    limit: int = 50,
    offset: int = 0,
    is_banned: Optional[bool] = None,
    db:AsyncIOMotorDatabase = Depends(get_database),
):
    """Get all players with optional filtering."""
    try:
        await verify_admin(request, credentials)
        
        
        
        # Build query
        query = {}
        if is_banned is not None:
            query["is_banned"] = is_banned
        
        # Get players
        players = await db.players.find(query).skip(offset).limit(limit).to_list(length=limit)
        total_count = await db.players.count_documents(query)
        
        response_data = {
            "players": [
                {
                    "id": str(player["_id"]),
                    "username": player["username"],
                    "wallet_address": player["wallet_address"],
                    "email": player.get("email"),
                    "token_balance": player["token_balance"],
                    "total_games_played": player["total_games_played"],
                    "is_active": player["is_active"],
                    "is_banned": player["is_banned"],
                    "ban_reason": player.get("ban_reason"),
                    "created_at": player["created_at"],
                    "last_login": player.get("last_login")
                }
                for player in players
            ],
            "total_count": total_count,
            "limit": limit,
            "offset": offset
        }
        
        return response_data
        
    except HTTPException:
        raise
    except Exception as e:
        logger.error(f"Get all players failed: {e}")
        raise HTTPException(status_code=500, detail="Failed to get players")

@router.post("/players/{player_id}/ban")
async def ban_player(
    request: Request,
    player_id: str,
    ban_data: BanRequest = Depends(decrypt_body(BanRequest)),
    credentials: HTTPAuthorizationCredentials = Depends(security),
    db:AsyncIOMotorDatabase = Depends(get_database),
):
    """Ban a player."""
    try:
        await verify_admin(request, credentials)
        
        
        db = get_database()
        
        result = await db.players.update_one(
            {"_id": player_id},
            {
                "$set": {
                    "is_banned": True,
                    "ban_reason": ban_data.reason,
                    "updated_at": datetime.utcnow()
                }
            }
        )
        
        if result.modified_count == 0:
            raise HTTPException(status_code=404, detail="Player not found")
        
        logger.info(f"Player {player_id} banned: {ban_data.reason}")
        
        response_data = {"message": "Player banned successfully"}
        return response_data
        
    except HTTPException:
        raise
    except Exception as e:
        logger.error(f"Ban player failed: {e}")
        raise HTTPException(status_code=500, detail="Failed to ban player")

@router.post("/players/{player_id}/unban")
async def unban_player(
    request: Request,
    player_id: str,
    credentials: HTTPAuthorizationCredentials = Depends(security),
    db:AsyncIOMotorDatabase = Depends(get_database)
):
    """Unban a player."""
    try:
        await verify_admin(request, credentials)
        
        
        
        result = await db.players.update_one(
            {"_id": player_id},
            {
                "$set": {
                    "is_banned": False,
                    "ban_reason": None,
                    "updated_at": datetime.utcnow()
                }
            }
        )
        
        if result.modified_count == 0:
            raise HTTPException(status_code=404, detail="Player not found")
        
        logger.info(f"Player {player_id} unbanned")
        
        response_data = {"message": "Player unbanned successfully"}
        return response_data
        
    except HTTPException:
        raise
    except Exception as e:
        logger.error(f"Unban player failed: {e}")
        raise HTTPException(status_code=500, detail="Failed to unban player")

@router.get("/leaderboard", response_model=LeaderboardResponse)
async def get_leaderboard(
    request: Request,
    credentials: HTTPAuthorizationCredentials = Depends(security),
    page: int = 1,
    page_size: int = 20,
    db:AsyncIOMotorDatabase = Depends(get_database),
):
    """Get platform leaderboard."""
    try:
        await verify_admin(request, credentials)
        
        
        
        # Calculate skip
        skip = (page - 1) * page_size
        
        # Get players sorted by total tokens earned
        players = await db.players.find({}).sort("total_tokens_earned", -1).skip(skip).limit(page_size).to_list(length=page_size)
        total_players = await db.players.count_documents({})
        
        # Calculate ranks
        entries = []
        for i, player in enumerate(players):
            rank = skip + i + 1
            
            # Calculate win rate (simplified)
            win_rate = 0.5  # Placeholder - calculate from actual game data
            
            entries.append({
                "player_id": str(player["_id"]),
                "username": player["username"],
                "wallet_address": player["wallet_address"],
                "total_tokens_earned": player["total_tokens_earned"],
                "total_games_played": player["total_games_played"],
                "win_rate": win_rate,
                "average_completion": 75.0,  # Placeholder
                "rank": rank
            })
        
        response_data = LeaderboardResponse(
            entries=entries,
            total_players=total_players,
            page=page,
            page_size=page_size
        )
        return response_data
        
    except HTTPException:
        raise
    except Exception as e:
        logger.error(f"Get leaderboard failed: {e}")
        raise HTTPException(status_code=500, detail="Failed to get leaderboard")

@router.get("/transactions")
async def get_all_transactions(
    request: Request,
    credentials: HTTPAuthorizationCredentials = Depends(security),
    limit: int = 50,
    offset: int = 0,
    transaction_type: Optional[str] = None,
    db:AsyncIOMotorDatabase = Depends(get_database),
):
    """Get all transactions."""
    try:
        await verify_admin(request, credentials)
        
        
        
        # Build query
        query = {}
        if transaction_type:
            query["transaction_type"] = transaction_type
        
        # Get transactions
        transactions = await db.transactions.find(query).sort("created_at", -1).skip(offset).limit(limit).to_list(length=limit)
        total_count = await db.transactions.count_documents(query)
        
        response_data = {
            "transactions": [
                {
                    "id": str(tx["_id"]),
                    "player_id": str(tx["player_id"]),
                    "transaction_type": tx["transaction_type"],
                    "amount": tx["amount"],
                    "game_id": str(tx["game_id"]) if tx.get("game_id") else None,
                    "description": tx["description"],
                    "status": tx["status"],
                    "tx_hash": tx.get("tx_hash"),
                    "created_at": tx["created_at"],
                    "completed_at": tx.get("completed_at")
                }
                for tx in transactions
            ],
            "total_count": total_count,
            "limit": limit,
            "offset": offset
        }
        
        return response_data
        
    except HTTPException:
        raise
    except Exception as e:
        logger.error(f"Get all transactions failed: {e}")
        raise HTTPException(status_code=500, detail="Failed to get transactions")

@router.get("/logs/requests")
async def get_request_logs(
    request: Request,
    player_id: Optional[str] = Query(None, description="Filter by player ID"),
    path: Optional[str] = Query(None, description="Filter by path"),
    status_code: Optional[int] = Query(None, description="Filter by status code"),
    start_date: Optional[datetime] = Query(None, description="Start date"),
    end_date: Optional[datetime] = Query(None, description="End date"),
    limit: int = Query(100, le=1000, description="Number of logs to return"),
    admin_token: dict = Depends(verify_admin),
    db:AsyncIOMotorDatabase = Depends(get_database),
):
    """Get request logs with filtering options."""
    try:
        logs = await logging_service.get_request_logs(
            player_id=player_id,
            path=path,
            status_code=status_code,
            start_date=start_date,
            end_date=end_date,
            limit=limit
        )
        
        response_data = {
            "success": True,
            "data": logs,
            "count": len(logs)
        }
        return response_data
    except Exception as e:
        logger.error(f"Failed to get request logs: {e}")
        raise HTTPException(status_code=500, detail="Failed to retrieve request logs")

@router.get("/logs/security")
async def get_security_logs(
    request: Request,
    event_type: Optional[str] = Query(None, description="Filter by event type"),
    player_id: Optional[str] = Query(None, description="Filter by player ID"),
    severity: Optional[str] = Query(None, description="Filter by severity"),
    start_date: Optional[datetime] = Query(None, description="Start date"),
    end_date: Optional[datetime] = Query(None, description="End date"),
    limit: int = Query(100, le=1000, description="Number of logs to return"),
    admin_token: dict = Depends(verify_admin),
    db:AsyncIOMotorDatabase = Depends(get_database),
):
    """Get security logs with filtering options."""
    try:
        logs = await logging_service.get_security_logs(
            event_type=event_type,
            player_id=player_id,
            severity=severity,
            start_date=start_date,
            end_date=end_date,
            limit=limit
        )
        
        response_data = {
            "success": True,
            "data": logs,
            "count": len(logs)
        }
        return response_data
    except Exception as e:
        logger.error(f"Failed to get security logs: {e}")
        raise HTTPException(status_code=500, detail="Failed to retrieve security logs")

@router.get("/logs/game-actions")
async def get_game_action_logs(
    request: Request,
    game_id: Optional[str] = Query(None, description="Filter by game ID"),
    player_id: Optional[str] = Query(None, description="Filter by player ID"),
    action_type: Optional[str] = Query(None, description="Filter by action type"),
    start_date: Optional[datetime] = Query(None, description="Start date"),
    end_date: Optional[datetime] = Query(None, description="End date"),
    limit: int = Query(100, le=1000, description="Number of logs to return"),
    admin_token: dict = Depends(verify_admin),
    db:AsyncIOMotorDatabase = Depends(get_database),
):
    """Get game action logs with filtering options."""
    try:
        logs = await logging_service.get_game_action_logs(
            game_id=game_id,
            player_id=player_id,
            action_type=action_type,
            start_date=start_date,
            end_date=end_date,
            limit=limit
        )
        
        response_data = {
            "success": True,
            "data": logs,
            "count": len(logs)
        }
        return response_data
    except Exception as e:
        logger.error(f"Failed to get game action logs: {e}")
        raise HTTPException(status_code=500, detail="Failed to retrieve game action logs")

@router.get("/logs/statistics")
async def get_log_statistics(
    request: Request,
    admin_token: dict = Depends(verify_admin),
    db:AsyncIOMotorDatabase = Depends(get_database),
):
    """Get logging statistics and metrics."""
    try:
        stats = await logging_service.get_log_statistics()
        
        response_data = {
            "success": True,
            "data": stats
        }
        return response_data
    except Exception as e:
        logger.error(f"Failed to get log statistics: {e}")
        raise HTTPException(status_code=500, detail="Failed to retrieve log statistics")

@router.post("/logs/cleanup")
async def cleanup_old_logs(
    request: Request,
    admin_token: dict = Depends(verify_admin),
    db:AsyncIOMotorDatabase = Depends(get_database),
):
    """Clean up old logs based on TTL."""
    try:
        result = await logging_service.cleanup_old_logs()
        
        response_data = {
            "success": True,
            "data": result,
            "message": "Log cleanup completed successfully"
        }
        return response_data
    except Exception as e:
        logger.error(f"Failed to cleanup logs: {e}")
        raise HTTPException(status_code=500, detail="Failed to cleanup logs")

@router.get("/logs/export")
async def export_logs(
    request: Request,
    log_type: str = Query(..., description="Type of logs to export: requests, security, game-actions"),
    start_date: Optional[datetime] = Query(None, description="Start date"),
    end_date: Optional[datetime] = Query(None, description="End date"),
    format: str = Query("json", description="Export format: json, csv"),
    admin_token: dict = Depends(verify_admin),
    db:AsyncIOMotorDatabase = Depends(get_database),
):
    """Export logs in specified format."""
    try:
        if log_type == "requests":
            logs = await logging_service.get_request_logs(
                start_date=start_date,
                end_date=end_date,
                limit=10000  # Higher limit for export
            )
        elif log_type == "security":
            logs = await logging_service.get_security_logs(
                start_date=start_date,
                end_date=end_date,
                limit=10000
            )
        elif log_type == "game-actions":
            logs = await logging_service.get_game_action_logs(
                start_date=start_date,
                end_date=end_date,
                limit=10000
            )
        else:
            raise HTTPException(status_code=400, detail="Invalid log type")
        
        if format == "csv":
            # Convert to CSV format
            import csv
            import io
            
            output = io.StringIO()
            if logs:
                writer = csv.DictWriter(output, fieldnames=logs[0].keys())
                writer.writeheader()
                writer.writerows(logs)
            
            response_data = {
                "success": True,
                "data": output.getvalue(),
                "format": "csv",
                "filename": f"{log_type}_logs_{datetime.utcnow().strftime('%Y%m%d_%H%M%S')}.csv"
            }
        else:
            response_data = {
                "success": True,
                "data": logs,
                "format": "json",
                "count": len(logs)
            }
        
        return response_data
            
    except Exception as e:
        logger.error(f"Failed to export logs: {e}")
        raise HTTPException(status_code=500, detail="Failed to export logs") <|MERGE_RESOLUTION|>--- conflicted
+++ resolved
@@ -54,11 +54,7 @@
         # Find admin by username
         admin_doc = await db.players.find_one({
             "email": admin_data.username,
-<<<<<<< HEAD
-            "player_type": {"$in": [0, 1]} 
-=======
             "player_type": {"$in": [PlayerType.ADMINEMPLOYEE,PlayerType.SUPERADMIN]}  # Allow both SUPERADMIN and ADMINEMPLOYEE
->>>>>>> fb4ec4b2
         })
         print("admin_doc",admin_doc)
 
@@ -171,34 +167,16 @@
         logger.error(f"Create admin failed: {e}")
         raise HTTPException(status_code=500, detail="Failed to create admin")
 
-<<<<<<< HEAD
-@router.get("/me", response_model=AdminResponse)
-async def get_current_admin(
-    current_admin: dict = Depends(verify_admin),
-    db: AsyncIOMotorDatabase = Depends(get_database),
-=======
 @router.get("/me", response_model=CustomPlayerResponse)
 async def get_current_player(
     request: Request,
     current_user: Player = Depends(get_current_user),
     db: AsyncIOMotorDatabase = Depends(get_database)
->>>>>>> fb4ec4b2
 ):
     
     start_time = time.time()
     
     try:
-<<<<<<< HEAD
-
-        response = AdminResponse(
-            id=str(current_admin["_id"]),
-            username=current_admin["username"],
-            email=current_admin.get("email",""),
-            is_admin=True, 
-            is_active=current_admin.get("is_active", True),
-            created_at=current_admin["created_at"],
-            last_login=current_admin.get("last_login")
-=======
         print(current_user)
 
         # Handle superadmin
@@ -455,7 +433,6 @@
             response_data=response_data,
             full_name=current_user.username,
             profile_photo=current_user.profile_photo
->>>>>>> fb4ec4b2
         )
 
     except HTTPException:
