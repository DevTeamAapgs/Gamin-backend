--- conflicted
+++ resolved
@@ -39,20 +39,13 @@
 
 # Remove the old verify_admin function as we're importing it from cookie_auth
 
-<<<<<<< HEAD
-@router.post("/login", response_model=TokenResponse)
-async def admin_login(admin_data: AdminLogin, response: Response, db: AsyncIOMotorDatabase = Depends(get_database)):
-    """Admin login with username and password."""
-    try:
-        print(admin_data.username,"username")
-
-        
-=======
 @router.post("/login", response_model=TokenResponse )
 async def admin_login( response: Response , body_schema: Annotated[AdminLogin, Body(...,description="Encrypted payload in runtime. This model is used for documentation.")],admin_data: AdminLogin = Depends(decrypt_body(AdminLogin)), db:AsyncIOMotorDatabase = Depends(get_database)):
     """Admin login with username and password."""
     try:
->>>>>>> 1c0dc625
+        print(admin_data.username,"username")
+        db = get_database()
+        
         # Find admin by username
         admin_doc = await db.players.find_one({
             "email": admin_data.username,
@@ -109,12 +102,6 @@
         logger.error(f"Admin login failed: {e}")
         raise HTTPException(status_code=500, detail="Login failed")
 
-<<<<<<< HEAD
-@router.post("/create", response_model=AdminResponse)
-async def create_admin(admin_data: AdminCreate, current_admin: dict = Depends(verify_admin), db: AsyncIOMotorDatabase = Depends(get_database)):
-    """Create a new admin user (requires existing admin authentication)."""
-    try:
-=======
 @router.post("/create", response_model=AdminResponse )
 async def create_admin(
     request: Request,
@@ -126,7 +113,6 @@
     """Create a new admin user (requires existing admin authentication)."""
     try:
        
->>>>>>> 1c0dc625
         
         # Check if admin already exists
         existing_admin = await db.players.find_one({
@@ -177,11 +163,6 @@
         raise HTTPException(status_code=500, detail="Failed to create admin")
 
 @router.get("/me", response_model=AdminResponse)
-<<<<<<< HEAD
-async def get_current_admin(current_admin: dict = Depends(verify_admin), db: AsyncIOMotorDatabase = Depends(get_database)):
-    """Get current admin information."""
-    try:
-=======
 async def get_current_admin(
     current_admin: dict = Depends(verify_admin),
     db: AsyncIOMotorDatabase = Depends(get_database),
@@ -191,7 +172,6 @@
     try:
         print(params,"params")
         
->>>>>>> 1c0dc625
         admin_doc = await db.players.find_one({"_id": ObjectId(current_admin.get("sub"))})
         
         if not admin_doc or admin_doc.get("playertype") not in [0, 1]:
@@ -214,11 +194,7 @@
         raise HTTPException(status_code=500, detail="Failed to get admin information")
 
 @router.post("/refresh", response_model=TokenResponse)
-<<<<<<< HEAD
-async def admin_refresh_token(request: Request, response: Response, db: AsyncIOMotorDatabase = Depends(get_database)):
-=======
 async def admin_refresh_token(request: Request, response: Response ,  db:AsyncIOMotorDatabase = Depends(get_database)):
->>>>>>> 1c0dc625
     """Refresh admin access token using refresh token from cookies."""
     try:
         # Get refresh token from cookies
@@ -244,10 +220,7 @@
             raise HTTPException(status_code=401, detail="Invalid token payload")
         
         # Get admin from database
-<<<<<<< HEAD
-=======
-        
->>>>>>> 1c0dc625
+        
         admin_doc = await db.players.find_one({
             "_id": ObjectId(admin_id),
             "playertype": {"$in": [0, 1]},  # Allow both SUPERADMIN and ADMINEMPLOYEE
@@ -366,16 +339,10 @@
 async def update_game_level(
     request: Request,
     level_id: str,
-<<<<<<< HEAD
-    level_data: GameLevelUpdate,
-    credentials: HTTPAuthorizationCredentials = Depends(security),
-    db: AsyncIOMotorDatabase = Depends(get_database)
-=======
     body_schema: Annotated[GameLevelUpdate, Body(..., description="Encrypted payload in runtime. This model is used for documentation.")],
     level_data: GameLevelUpdate = Depends(decrypt_body(GameLevelUpdate)),
     credentials: HTTPAuthorizationCredentials = Depends(security),
     db:AsyncIOMotorDatabase = Depends(get_database),
->>>>>>> 1c0dc625
 ):
     """Update game level configuration."""
     try:
@@ -428,23 +395,14 @@
     credentials: HTTPAuthorizationCredentials = Depends(security),
     limit: int = 50,
     offset: int = 0,
-<<<<<<< HEAD
-    is_banned: bool = None,
-    db: AsyncIOMotorDatabase = Depends(get_database)
-=======
     is_banned: Optional[bool] = None,
     db:AsyncIOMotorDatabase = Depends(get_database),
->>>>>>> 1c0dc625
 ):
     """Get all players with optional filtering."""
     try:
         await verify_admin(request, credentials)
         
         
-<<<<<<< HEAD
-        
-=======
->>>>>>> 1c0dc625
         
         # Build query
         query = {}
@@ -489,27 +447,18 @@
 async def ban_player(
     request: Request,
     player_id: str,
-<<<<<<< HEAD
-    reason: str,
-    credentials: HTTPAuthorizationCredentials = Depends(security),
-    db: AsyncIOMotorDatabase = Depends(get_database)
-=======
     body_schema: Annotated[BanRequest, Body(..., description="Encrypted payload in runtime. This model is used for documentation.")],
     ban_data: BanRequest = Depends(decrypt_body(BanRequest)),
     credentials: HTTPAuthorizationCredentials = Depends(security),
     db:AsyncIOMotorDatabase = Depends(get_database),
->>>>>>> 1c0dc625
 ):
     """Ban a player."""
     try:
         await verify_admin(request, credentials)
         
         
-<<<<<<< HEAD
-            
-=======
-        
->>>>>>> 1c0dc625
+        db = get_database()
+        
         result = await db.players.update_one(
             {"_id": player_id},
             {
@@ -540,21 +489,15 @@
     request: Request,
     player_id: str,
     credentials: HTTPAuthorizationCredentials = Depends(security),
-<<<<<<< HEAD
+    db:AsyncIOMotorDatabase = Depends(get_database),,
     db: AsyncIOMotorDatabase = Depends(get_database)
-=======
-    db:AsyncIOMotorDatabase = Depends(get_database),
->>>>>>> 1c0dc625
 ):
     """Unban a player."""
     try:
         await verify_admin(request, credentials)
         
         
-<<<<<<< HEAD
-        
-=======
->>>>>>> 1c0dc625
+        db = get_database()
         
         result = await db.players.update_one(
             {"_id": player_id},
@@ -587,22 +530,14 @@
     credentials: HTTPAuthorizationCredentials = Depends(security),
     page: int = 1,
     page_size: int = 20,
-<<<<<<< HEAD
-    db: AsyncIOMotorDatabase = Depends(get_database)
-=======
-    db:AsyncIOMotorDatabase = Depends(get_database),
->>>>>>> 1c0dc625
+    db:AsyncIOMotorDatabase = Depends(get_database),
 ):
     """Get platform leaderboard."""
     try:
         await verify_admin(request, credentials)
         
         
-<<<<<<< HEAD
-         
-=======
-        
->>>>>>> 1c0dc625
+        
         # Calculate skip
         skip = (page - 1) * page_size
         
@@ -649,23 +584,14 @@
     credentials: HTTPAuthorizationCredentials = Depends(security),
     limit: int = 50,
     offset: int = 0,
-<<<<<<< HEAD
-    transaction_type: str = None,
-    db: AsyncIOMotorDatabase = Depends(get_database)
-=======
     transaction_type: Optional[str] = None,
     db:AsyncIOMotorDatabase = Depends(get_database),
->>>>>>> 1c0dc625
 ):
     """Get all transactions."""
     try:
         await verify_admin(request, credentials)
         
         
-<<<<<<< HEAD
-
-=======
->>>>>>> 1c0dc625
         
         # Build query
         query = {}
