--- conflicted
+++ resolved
@@ -38,11 +38,7 @@
             raise Exception("Database not connected")
             
         # Player indexes
-<<<<<<< HEAD
-        #await db.database.players.create_index("wallet_address", unique=True)
-=======
-        # await db.database.players.create_index("wallet_address", unique=True)
->>>>>>> 1c0dc625
+        ## await db.database.players.create_index("wallet_address", unique=True)
         await db.database.players.create_index("username", unique=True)
         await db.database.players.create_index("created_at")
         
