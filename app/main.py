--- conflicted
+++ resolved
@@ -15,13 +15,9 @@
 from app.middleware.request_logger import RequestLoggingMiddleware, SecurityMiddleware, SecurityLoggingMiddleware
 
 # Import routes
-<<<<<<< HEAD
 from app.routes import auth, player, game, admin, socket, roles, admincrud, common
 
-=======
-from app.routes import auth, player, game, admin, socket, roles
 from app.utils.crypto import AESCipher
->>>>>>> 1c0dc625
 
 # Configure logging
 logging.basicConfig(
@@ -81,25 +77,18 @@
     }
 )
 
-<<<<<<< HEAD
 # Add security headers middleware first
 app.add_middleware(SecurityHeadersMiddleware)
 app.mount("/public", StaticFiles(directory="public"), name="public")
-=======
->>>>>>> 1c0dc625
 
 # Add CORS middleware
 app.add_middleware(
     CORSMiddleware,
-<<<<<<< HEAD
-    allow_origins= ['*'],
-=======
      allow_origins=[
         "http://localhost:4200",
         "https://*.ngrok-free.app", 
         "https://*.ngrok.io"        
     ],
->>>>>>> 1c0dc625
     allow_credentials=True,
     allow_methods=["*"],  # Allow all methods
     allow_headers=["*"],  # Allow all headers
@@ -170,14 +159,10 @@
         for method in openapi_schema["paths"][path]:
             if method.lower() in ["get", "post", "put", "delete", "patch"]:
                 endpoint = openapi_schema["paths"][path][method.lower()]
-<<<<<<< HEAD
-                if "tags" in endpoint and any(tag in ["Authentication", "Player", "Game", "Admin", "Roles", "Admin CRUD", "Common"] for tag in endpoint["tags"]):
-=======
                 if "tags" in endpoint and any(tag in ["Authentication", "Player", "Game", "Admin","Roles"] for tag in endpoint["tags"]):
                     if "parameters" not in endpoint:
                         endpoint["parameters"] = []
                         endpoint["parameters"].append({"$ref": "#/components/parameters/XPlaintext"})
->>>>>>> 1c0dc625
                     # if "security" not in endpoint:
                     endpoint["security"] = [
                         {"cookieAuth": []},
