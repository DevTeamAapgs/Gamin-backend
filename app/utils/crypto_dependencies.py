--- conflicted
+++ resolved
@@ -61,11 +61,7 @@
         print("decrypted_json ",decrypted_json)
         return eval(decrypted_json)  
     except Exception as e:
-<<<<<<< HEAD
-        print(e,"errrrrrrrrrrrrrrr")
-=======
         print("Error in decrypt_data_param ",e)
->>>>>>> 56110083
         raise HTTPException(status_code=400, detail="Failed to decrypt query payload")
 
 
