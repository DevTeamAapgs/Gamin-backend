--- conflicted
+++ resolved
@@ -2,11 +2,7 @@
 from typing import Optional, List, Dict, Any
 from bson import ObjectId
 from pydantic import BaseModel, Field
-<<<<<<< HEAD
 from app.core.enums import GameType, GameTypeName
-=======
-from app.core.enums import LevelType
->>>>>>> 534399f8
 from app.models.base import BaseDocument
 from app.utils.pyobjectid import PyObjectId
 from app.models.game import GemType
