from pydantic_settings import BaseSettings
from typing import List
from dotenv import load_dotenv
import os

load_dotenv()

class Settings(BaseSettings):
    # Database Configuration
    mongodb_url: str = os.getenv("MONGODB_URL", "mongodb://localhost:27017/gaming_platform")
    redis_url: str = os.getenv("REDIS_URL", "redis://localhost:6379")
    mongodb_db_name: str = os.getenv("MONGODB_DB_NAME", "gaming_platform")
    
    # Security Configuration
    secret_key: str = os.getenv("SECRET_KEY", "your-secret-key")
    algorithm: str = os.getenv("ALGORITHM", "HS256")
    access_token_expire_minutes: int = int(os.getenv("ACCESS_TOKEN_EXPIRE_MINUTES", "30"))
    refresh_token_expire_days: int = int(os.getenv("REFRESH_TOKEN_EXPIRE_DAYS", "7"))
    aes_key: str = os.getenv("AES_KEY", "your-32-byte-aes-key-for-encryption")
    salt: str = os.getenv("SALT", "your-salt-for-encryption")
    
    
    mail_username: str = os.getenv("MAIL_USERNAME", "")
    mail_password: str = os.getenv("MAIL_PASSWORD", "")
    mail_from: str = os.getenv("MAIL_FROM", "")
    mail_port: int = int(os.getenv("MAIL_PORT", "587"))
    mail_server: str = os.getenv("MAIL_SERVER", "")
    mail_tls: bool = os.getenv("MAIL_TLS", "true").lower() == "true"
    mail_ssl: bool = os.getenv("MAIL_SSL", "false").lower() == "true"
    
    # Cookie Configuration
    cookie_domain: str = os.getenv("COOKIE_DOMAIN", "192.168.1.108")
    cookie_secure: bool = os.getenv("COOKIE_SECURE", "False").lower() == "true"
    cookie_httponly: bool = os.getenv("COOKIE_HTTPONLY", "True").lower() == "true"
    cookie_samesite: str = os.getenv("COOKIE_SAMESITE", "lax")
    access_token_cookie_name: str = os.getenv("ACCESS_TOKEN_COOKIE_NAME", "access_token")
    refresh_token_cookie_name: str = os.getenv("REFRESH_TOKEN_COOKIE_NAME", "refresh_token")

    # 1inch API Configuration
    oneinch_api_url: str = os.getenv("ONEINCH_API_URL", "https://api.1inch.dev")
    oneinch_api_key: str = os.getenv("ONEINCH_API_KEY", "")

    # Game Configuration
    default_game_timer: int = int(os.getenv("DEFAULT_GAME_TIMER", "60"))
    default_entry_cost: int = int(os.getenv("DEFAULT_ENTRY_COST", "100"))
    default_reward_multiplier: float = float(os.getenv("DEFAULT_REWARD_MULTIPLIER", "1.5"))

    # Server Configuration
<<<<<<< HEAD
    host: str = os.getenv("HOST", "0.0.0.0")
    port: int = int(os.getenv("PORT", "8000"))
    debug: bool = os.getenv("DEBUG", "false").lower() == "true"

=======
    host: str = os.getenv("HOST", "localhost")
    port: int = int(os.getenv("PORT", "3001"))
    debug: bool = os.getenv("DEBUG", "False").lower() == "true"
    
>>>>>>> 1c0dc625
    # CORS Configuration
    allowed_origins: List[str] = ["*"]

    # Celery Configuration
    celery_broker_url: str = os.getenv("CELERY_BROKER_URL", "redis://localhost:6379/1")
    celery_result_backend: str = os.getenv("CELERY_RESULT_BACKEND", "redis://localhost:6379/2")
<<<<<<< HEAD

=======
    

    environment: str = os.getenv("ENV", "development")

    @property
    def ALLOWED_ORIGINS(self):
        return self.allowed_origins
    
>>>>>>> 1c0dc625
    class Config:
        env_file = ".env"

settings = Settings()<|MERGE_RESOLUTION|>--- conflicted
+++ resolved
@@ -46,26 +46,16 @@
     default_reward_multiplier: float = float(os.getenv("DEFAULT_REWARD_MULTIPLIER", "1.5"))
 
     # Server Configuration
-<<<<<<< HEAD
-    host: str = os.getenv("HOST", "0.0.0.0")
-    port: int = int(os.getenv("PORT", "8000"))
-    debug: bool = os.getenv("DEBUG", "false").lower() == "true"
-
-=======
     host: str = os.getenv("HOST", "localhost")
     port: int = int(os.getenv("PORT", "3001"))
     debug: bool = os.getenv("DEBUG", "False").lower() == "true"
     
->>>>>>> 1c0dc625
     # CORS Configuration
     allowed_origins: List[str] = ["*"]
 
     # Celery Configuration
     celery_broker_url: str = os.getenv("CELERY_BROKER_URL", "redis://localhost:6379/1")
     celery_result_backend: str = os.getenv("CELERY_RESULT_BACKEND", "redis://localhost:6379/2")
-<<<<<<< HEAD
-
-=======
     
 
     environment: str = os.getenv("ENV", "development")
@@ -74,7 +64,6 @@
     def ALLOWED_ORIGINS(self):
         return self.allowed_origins
     
->>>>>>> 1c0dc625
     class Config:
         env_file = ".env"
 
